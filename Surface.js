/* This Source Code Form is subject to the terms of the Mozilla Public
 * License, v. 2.0. If a copy of the MPL was not distributed with this
 * file, You can obtain one at http://mozilla.org/MPL/2.0/.
 *
 * Owner: mark@famo.us
 * @license MPL 2.0
 * @copyright Famous Industries, Inc. 2014
 */

define(function(require, exports, module) {
    var Entity = require('./Entity');
    var EventHandler = require('./EventHandler');
    var Transform = require('./Transform');

<<<<<<< HEAD
    var usePrefix = document.body.style.webkitTransform !== undefined;
    var devicePixelRatio = window.devicePixelRatio || 1;
=======
    var usePrefix = document.createElement('div').style.webkitTransform !== undefined;
>>>>>>> 7fe06997

    /**
     * A base class for viewable content and event
     *   targets inside a Famo.us application, containing a renderable document
     *   fragment. Like an HTML div, it can accept internal markup,
     *   properties, classes, and handle events.
     *
     * @class Surface
     * @constructor
     *
     * @param {Object} [options] default option overrides
     * @param {Array.Number} [options.size] [width, height] in pixels
     * @param {Array.string} [options.classes] CSS classes to set on inner content
     * @param {Array} [options.properties] string dictionary of HTML attributes to set on target div
     * @param {string} [options.content] inner (HTML) content of surface
     */
    function Surface(options) {
        this.options = {};

        this.properties = {};
        this.content = '';
        this.classList = [];
        this.size = null;

        this._classesDirty = true;
        this._stylesDirty = true;
        this._sizeDirty = true;
        this._contentDirty = true;

        this._dirtyClasses = [];

        this._matrix = null;
        this._opacity = 1;
        this._origin = null;
        this._size = null;

        /** @ignore */
        this.eventForwarder = function eventForwarder(event) {
            this.emit(event.type, event);
        }.bind(this);
        this.eventHandler = new EventHandler();
        this.eventHandler.bindThis(this);

        this.id = Entity.register(this);

        if (options) this.setOptions(options);

        this._currTarget = null;
    }
    Surface.prototype.elementType = 'div';
    Surface.prototype.elementClass = 'famous-surface';

    /**
     * Bind a callback function to an event type handled by this object.
     *
     * @method "on"
     *
     * @param {string} type event type key (for example, 'click')
     * @param {function(string, Object)} fn handler callback
     * @return {EventHandler} this
     */
    Surface.prototype.on = function on(type, fn) {
        if (this._currTarget) this._currTarget.addEventListener(type, this.eventForwarder);
        this.eventHandler.on(type, fn);
    };

    /**
     * Unbind an event by type and handler.
     *   This undoes the work of "on"
     *
     * @method removeListener
     * @param {string} type event type key (for example, 'click')
     * @param {function(string, Object)} fn handler
     */
    Surface.prototype.removeListener = function removeListener(type, fn) {
        this.eventHandler.removeListener(type, fn);
    };

    /**
     * Trigger an event, sending to all downstream handlers
     *   listening for provided 'type' key.
     *
     * @method emit
     *
     * @param {string} type event type key (for example, 'click')
     * @param {Object} [event] event data
     * @return {EventHandler} this
     */
    Surface.prototype.emit = function emit(type, event) {
        if (event && !event.origin) event.origin = this;
        var handled = this.eventHandler.emit(type, event);
        if (handled && event && event.stopPropagation) event.stopPropagation();
        return handled;
    };

    /**
     * Add event handler object to set of downstream handlers.
     *
     * @method pipe
     *
     * @param {EventHandler} target event handler target object
     * @return {EventHandler} passed event handler
     */
    Surface.prototype.pipe = function pipe(target) {
        return this.eventHandler.pipe(target);
    };

    /**
     * Remove handler object from set of downstream handlers.
     *   Undoes work of "pipe"
     *
     * @method unpipe
     *
     * @param {EventHandler} target target handler object
     * @return {EventHandler} provided target
     */
    Surface.prototype.unpipe = function unpipe(target) {
        return this.eventHandler.unpipe(target);
    };

    /**
     * Return spec for this surface. Note that for a base surface, this is
     *    simply an id.
     *
     * @method render
     * @private
     * @return {Object} render spec for this surface (spec id)
     */
    Surface.prototype.render = function render() {
        return this.id;
    };

    /**
     * Set CSS-style properties on this Surface. Note that this will cause
     *    dirtying and thus re-rendering, even if values do not change.
     *
     * @method setProperties
     * @param {Object} properties property dictionary of "key" => "value"
     */
    Surface.prototype.setProperties = function setProperties(properties) {
        for (var n in properties) {
            this.properties[n] = properties[n];
        }
        this._stylesDirty = true;
    };

    /**
     * Get CSS-style properties on this Surface.
     *
     * @method getProperties
     *
     * @return {Object} Dictionary of this Surface's properties.
     */
    Surface.prototype.getProperties = function getProperties() {
        return this.properties;
    };

    /**
     * Add CSS-style class to the list of classes on this Surface. Note
     *   this will map directly to the HTML property of the actual
     *   corresponding rendered <div>.
     *
     * @method addClass
     * @param {string} className name of class to add
     */
    Surface.prototype.addClass = function addClass(className) {
        if (this.classList.indexOf(className) < 0) {
            this.classList.push(className);
            this._classesDirty = true;
        }
    };

    /**
     * Remove CSS-style class from the list of classes on this Surface.
     *   Note this will map directly to the HTML property of the actual
     *   corresponding rendered <div>.
     *
     * @method removeClass
     * @param {string} className name of class to remove
     */
    Surface.prototype.removeClass = function removeClass(className) {
        var i = this.classList.indexOf(className);
        if (i >= 0) {
            this._dirtyClasses.push(this.classList.splice(i, 1)[0]);
            this._classesDirty = true;
        }
    };

    /**
     * Reset class list to provided dictionary.
     * @method setClasses
     * @param {Array.string} classList
     */
    Surface.prototype.setClasses = function setClasses(classList) {
        var i = 0;
        var removal = [];
        for (i = 0; i < this.classList.length; i++) {
            if (classList.indexOf(this.classList[i]) < 0) removal.push(this.classList[i]);
        }
        for (i = 0; i < removal.length; i++) this.removeClass(removal[i]);
        // duplicates are already checked by addClass()
        for (i = 0; i < classList.length; i++) this.addClass(classList[i]);
    };

    /**
     * Get array of CSS-style classes attached to this div.
     *
     * @method getClasslist
     * @return {Array.string} array of class names
     */
    Surface.prototype.getClassList = function getClassList() {
        return this.classList;
    };

    /**
     * Set or overwrite inner (HTML) content of this surface. Note that this
     *    causes a re-rendering if the content has changed.
     *
     * @method setContent
     * @param {string} content HTML content
     */
    Surface.prototype.setContent = function setContent(content) {
        if (this.content !== content) {
            this.content = content;
            this._contentDirty = true;
        }
    };

    /**
     * Return inner (HTML) content of this surface.
     *
     * @method getContent
     *
     * @return {string} inner (HTML) content
     */
    Surface.prototype.getContent = function getContent() {
        return this.content;
    };

    /**
     * Set options for this surface
     *
     * @method setOptions
     * @param {Object} [options] overrides for default options.  See constructor.
     */
    Surface.prototype.setOptions = function setOptions(options) {
        if (options.size) this.setSize(options.size);
        if (options.classes) this.setClasses(options.classes);
        if (options.properties) this.setProperties(options.properties);
        if (options.content) this.setContent(options.content);
    };

    //  Attach Famous event handling to document events emanating from target
    //    document element.  This occurs just after deployment to the document.
    //    Calling this enables methods like #on and #pipe.
    function _addEventListeners(target) {
        for (var i in this.eventHandler.listeners) {
            target.addEventListener(i, this.eventForwarder);
        }
    }

    //  Detach Famous event handling from document events emanating from target
    //  document element.  This occurs just before recall from the document.
    function _removeEventListeners(target) {
        for (var i in this.eventHandler.listeners) {
            target.removeEventListener(i, this.eventForwarder);
        }
    }

     //  Apply to document all changes from removeClass() since last setup().
    function _cleanupClasses(target) {
        for (var i = 0; i < this._dirtyClasses.length; i++) target.classList.remove(this._dirtyClasses[i]);
        this._dirtyClasses = [];
    }

    // Apply values of all Famous-managed styles to the document element.
    //  These will be deployed to the document on call to #setup().
    function _applyStyles(target) {
        for (var n in this.properties) {
            target.style[n] = this.properties[n];
        }
    }

    // Clear all Famous-managed styles from the document element.
    // These will be deployed to the document on call to #setup().
    function _cleanupStyles(target) {
        for (var n in this.properties) {
            target.style[n] = '';
        }
    }

    /**
     * Return a Matrix's webkit css representation to be used with the
     *    CSS3 -webkit-transform style.
     *    Example: -webkit-transform: matrix3d(1,0,0,0,0,1,0,0,0,0,1,0,716,243,0,1)
     *
     * @method _formatCSSTransform
     * @private
     * @param {FamousMatrix} m matrix
     * @return {string} matrix3d CSS style representation of the transform
     */
    function _formatCSSTransform(m) {
        m[12] = Math.round(m[12] * devicePixelRatio) / devicePixelRatio;
        m[13] = Math.round(m[13] * devicePixelRatio) / devicePixelRatio;

        var result = 'matrix3d(';
        for (var i = 0; i < 15; i++) {
            result += (m[i] < 0.000001 && m[i] > -0.000001) ? '0,' : m[i] + ',';
        }
        result += m[15] + ')';
        return result;
    }

    /**
     * Directly apply given FamousMatrix to the document element as the
     *   appropriate webkit CSS style.
     *
     * @method setMatrix
     *
     * @static
     * @private
     * @param {Element} element document element
     * @param {FamousMatrix} matrix
     */

    var _setMatrix;
    if (navigator.userAgent.toLowerCase().indexOf('firefox') > -1) {
        _setMatrix = function(element, matrix) {
            element.style.zIndex = (matrix[14] * 1000000) | 0;    // fix for Firefox z-buffer issues
            element.style.transform = _formatCSSTransform(matrix);
        };
    }
    else if (usePrefix) {
        _setMatrix = function(element, matrix) {
            element.style.webkitTransform = _formatCSSTransform(matrix);
        };
    }
    else {
        _setMatrix = function(element, matrix) {
            element.style.transform = _formatCSSTransform(matrix);
        };
    }

    // format origin as CSS percentage string
    function _formatCSSOrigin(origin) {
        return (100 * origin[0]).toFixed(6) + '% ' + (100 * origin[1]).toFixed(6) + '%';
    }

     // Directly apply given origin coordinates to the document element as the
     // appropriate webkit CSS style.
    var _setOrigin = usePrefix ? function(element, origin) {
        element.style.webkitTransformOrigin = _formatCSSOrigin(origin);
    } : function(element, origin) {
        element.style.transformOrigin = _formatCSSOrigin(origin);
    };

     // Shrink given document element until it is effectively invisible.
    var _setInvisible = usePrefix ? function(element) {
        element.style.webkitTransform = 'scale3d(0.0001,0.0001,1)';
        element.style.opacity = 0;
    } : function(element) {
        element.style.transform = 'scale3d(0.0001,0.0001,1)';
        element.style.opacity = 0;
    };

    function _xyNotEquals(a, b) {
        return (a && b) ? (a[0] !== b[0] || a[1] !== b[1]) : a !== b;
    }

    /**
     * One-time setup for an element to be ready for commits to document.
     *
     * @private
     * @method setup
     *
     * @param {ElementAllocator} allocator document element pool for this context
     */
    Surface.prototype.setup = function setup(allocator) {
        var target = allocator.allocate(this.elementType);
        if (this.elementClass) {
            if (this.elementClass instanceof Array) {
                for (var i = 0; i < this.elementClass.length; i++) {
                    target.classList.add(this.elementClass[i]);
                }
            }
            else {
                target.classList.add(this.elementClass);
            }
        }
        target.style.display = '';
        _addEventListeners.call(this, target);
        _setOrigin(target, [0, 0]); // handled internally
        this._currTarget = target;
        this._stylesDirty = true;
        this._classesDirty = true;
        this._sizeDirty = true;
        this._contentDirty = true;
        this._matrix = null;
        this._opacity = undefined;
        this._origin = null;
        this._size = null;
    };

    /**
     * Apply changes from this component to the corresponding document element.
     * This includes changes to classes, styles, size, content, opacity, origin,
     * and matrix transforms.
     *
     * @private
     * @method commit
     * @param {Context} context commit context
     */
    Surface.prototype.commit = function commit(context) {
        if (!this._currTarget) this.setup(context.allocator);
        var target = this._currTarget;

        var matrix = context.transform;
        var opacity = context.opacity;
        var origin = context.origin;
        var size = context.size;

        if (this.size) {
            var origSize = size;
            size = [this.size[0], this.size[1]];
            if (size[0] === undefined && origSize[0]) size[0] = origSize[0];
            if (size[1] === undefined && origSize[1]) size[1] = origSize[1];
        }

        if (_xyNotEquals(this._size, size)) {
            this._size = [size[0], size[1]];
            this._sizeDirty = true;
        }

        if (!matrix && this._matrix) {
            this._matrix = null;
            this._opacity = 0;
            _setInvisible(target);
            return;
        }

        if (this._opacity !== opacity) {
            this._opacity = opacity;
            target.style.opacity = (opacity >= 1) ? '0.999999' : opacity;
        }

        if (_xyNotEquals(this._origin, origin) || Transform.notEquals(this._matrix, matrix)) {
            if (!matrix) matrix = Transform.identity;
            this._matrix = matrix;
            var aaMatrix = matrix;
            if (origin) {
                if (!this._origin) this._origin = [0, 0];
                this._origin[0] = origin[0];
                this._origin[1] = origin[1];
                aaMatrix = Transform.moveThen([-this._size[0] * origin[0], -this._size[1] * origin[1], 0], matrix);
            }
            _setMatrix(target, aaMatrix);
        }

        if (!(this._classesDirty || this._stylesDirty || this._sizeDirty || this._contentDirty)) return;

        if (this._classesDirty) {
            _cleanupClasses.call(this, target);
            var classList = this.getClassList();
            for (var i = 0; i < classList.length; i++) target.classList.add(classList[i]);
            this._classesDirty = false;
        }
        if (this._stylesDirty) {
            _applyStyles.call(this, target);
            this._stylesDirty = false;
        }
        if (this._sizeDirty) {
            if (this._size) {
                target.style.width = (this._size[0] !== true) ? this._size[0] + 'px' : '';
                target.style.height = (this._size[1] !== true) ? this._size[1] + 'px' : '';
            }
            this._sizeDirty = false;
        }
        if (this._contentDirty) {
            this.deploy(target);
            this.eventHandler.emit('deploy');
            this._contentDirty = false;
        }
    };

    /**
     *  Remove all Famous-relevant attributes from a document element.
     *    This is called by SurfaceManager's detach().
     *    This is in some sense the reverse of .deploy().
     *
     * @private
     * @method cleanup
     * @param {ElementAllocator} allocator
     */
    Surface.prototype.cleanup = function cleanup(allocator) {
        var i = 0;
        var target = this._currTarget;
        this.eventHandler.emit('recall');
        this.recall(target);
        target.style.display = 'none';
        target.style.width = '';
        target.style.height = '';
        this._size = null;
        _cleanupStyles.call(this, target);
        var classList = this.getClassList();
        _cleanupClasses.call(this, target);
        for (i = 0; i < classList.length; i++) target.classList.remove(classList[i]);
        if (this.elementClass) {
            if (this.elementClass instanceof Array) {
                for (i = 0; i < this.elementClass.length; i++) {
                    target.classList.remove(this.elementClass[i]);
                }
            }
            else {
                target.classList.remove(this.elementClass);
            }
        }
        _removeEventListeners.call(this, target);
        this._currTarget = null;
        allocator.deallocate(target);
        _setInvisible(target);
    };

    /**
     * Place the document element that this component manages into the document.
     *
     * @private
     * @method deploy
     * @param {Node} target document parent of this container
     */
    Surface.prototype.deploy = function deploy(target) {
        var content = this.getContent();
        if (content instanceof Node) {
            while (target.hasChildNodes()) target.removeChild(target.firstChild);
            target.appendChild(content);
        }
        else target.innerHTML = content;
    };

    /**
     * Remove any contained document content associated with this surface
     *   from the actual document.
     *
     * @private
     * @method recall
     */
    Surface.prototype.recall = function recall(target) {
        var df = document.createDocumentFragment();
        while (target.hasChildNodes()) df.appendChild(target.firstChild);
        this.setContent(df);
    };

    /**
     *  Get the x and y dimensions of the surface.
     *
     * @method getSize
     * @param {boolean} actual return computed size rather than provided
     * @return {Array.Number} [x,y] size of surface
     */
    Surface.prototype.getSize = function getSize(actual) {
        return actual ? this._size : (this.size || this._size);
    };

    /**
     * Set x and y dimensions of the surface.
     *
     * @method setSize
     * @param {Array.Number} size as [width, height]
     */
    Surface.prototype.setSize = function setSize(size) {
        this.size = size ? [size[0], size[1]] : null;
        this._sizeDirty = true;
    };

    module.exports = Surface;
});<|MERGE_RESOLUTION|>--- conflicted
+++ resolved
@@ -12,12 +12,8 @@
     var EventHandler = require('./EventHandler');
     var Transform = require('./Transform');
 
-<<<<<<< HEAD
-    var usePrefix = document.body.style.webkitTransform !== undefined;
     var devicePixelRatio = window.devicePixelRatio || 1;
-=======
     var usePrefix = document.createElement('div').style.webkitTransform !== undefined;
->>>>>>> 7fe06997
 
     /**
      * A base class for viewable content and event
