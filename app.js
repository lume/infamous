--- conflicted
+++ resolved
@@ -28,42 +28,4 @@
 
 };
 
-controller = new ViewController(nodes, SceneWorker);
-
-controller.broadcast({graph:true}); // send message to Scene Worker to retrieve current Graph.
-//TODO: Make a better API for messaging Graph?
-<<<<<<< HEAD
-controller.broadcast({query:{
-                            id:'node-4'}
-                        });
-=======
->>>>>>> e7cb948c
-
-controller.broadcast({query: {
-                           id:'node-0'
-                        },
-                        transition:{
-                            t: 'opacity',
-                            from: 0.0,
-                            to: 1.0,
-                            curve: 'linear',
-                            duration: 1000,
-                            delay: 0
-                        }
-                        });
-
-SceneWorker.onmessage = function(e) {
-  console.log(e);
-  if(e.data && e.data.message) {
-    this.elements[e.data.node].elem.style[e.data.message.prop] = e.data.message.val;
-  }
-<<<<<<< HEAD
-}
-=======
-
-}
-
-
-// TODO: Change for better API? Need to link Scene to receive updates somehow...
-Engine.init(SceneWorker);
->>>>>>> e7cb948c
+controller = new ViewController(nodes, SceneWorker);