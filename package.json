--- conflicted
+++ resolved
@@ -4,14 +4,8 @@
   "description": "Famous Renderers",
   "main": "src/index.js",
   "scripts": {
-<<<<<<< HEAD
-    "test": "testling '' | tap-spec",
-    "watch": "nodemon --ignore node_modules/ -e js,json --exec 'npm test'",
+    "test": "tape test/*.js | tap-spec",
     "lint": "jshint --reporter node_modules/jshint-stylish/stylish.js src; true"
-=======
-    "test": "tape test/*.js | tap-spec",
-    "lint": "jshint --reporter node_modules/jshint-stylish/stylish.js src/"
->>>>>>> dd306e3e
   },
   "repository": {
     "type": "git",
