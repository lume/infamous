var __esDecorate = (this && this.__esDecorate) || function (ctor, descriptorIn, decorators, contextIn, initializers, extraInitializers) {
    function accept(f) { if (f !== void 0 && typeof f !== "function") throw new TypeError("Function expected"); return f; }
    var kind = contextIn.kind, key = kind === "getter" ? "get" : kind === "setter" ? "set" : "value";
    var target = !descriptorIn && ctor ? contextIn["static"] ? ctor : ctor.prototype : null;
    var descriptor = descriptorIn || (target ? Object.getOwnPropertyDescriptor(target, contextIn.name) : {});
    var _, done = false;
    for (var i = decorators.length - 1; i >= 0; i--) {
        var context = {};
        for (var p in contextIn) context[p] = p === "access" ? {} : contextIn[p];
        for (var p in contextIn.access) context.access[p] = contextIn.access[p];
        context.addInitializer = function (f) { if (done) throw new TypeError("Cannot add initializers after decoration has completed"); extraInitializers.push(accept(f || null)); };
        var result = (0, decorators[i])(kind === "accessor" ? { get: descriptor.get, set: descriptor.set } : descriptor[key], context);
        if (kind === "accessor") {
            if (result === void 0) continue;
            if (result === null || typeof result !== "object") throw new TypeError("Object expected");
            if (_ = accept(result.get)) descriptor.get = _;
            if (_ = accept(result.set)) descriptor.set = _;
            if (_ = accept(result.init)) initializers.unshift(_);
        }
        else if (_ = accept(result)) {
            if (kind === "field") initializers.unshift(_);
            else descriptor[key] = _;
        }
    }
    if (target) Object.defineProperty(target, contextIn.name, descriptor);
    done = true;
};
var __runInitializers = (this && this.__runInitializers) || function (thisArg, initializers, value) {
    var useValue = arguments.length > 2;
    for (var i = 0; i < initializers.length; i++) {
        value = useValue ? initializers[i].call(thisArg, value) : initializers[i].call(thisArg);
    }
    return useValue ? value : void 0;
};
import { Effects, reactive, signal } from 'classy-solid';
import { createEffect, onCleanup } from 'solid-js';
import { Settable } from '../utils/Settable.js';
import { DragFling } from './DragFling.js';
/**
 * Rotates the `rotationXTarget` element on X, and the `rotationYTarget` element
 * on Y, to make interactive rotation of an object.
 */
let FlingRotation = (() => {
    let _classDecorators = [reactive];
    let _classDescriptor;
    let _classExtraInitializers = [];
    let _classThis;
<<<<<<< HEAD
    let _classSuper = Settable(Effects);
    let _instanceExtraInitializers = [];
=======
    let _classSuper = Effects;
>>>>>>> 64303f70
    let _rotationYTarget_decorators;
    let _rotationYTarget_initializers = [];
    let _rotationYTarget_extraInitializers = [];
    let _rotationXTarget_decorators;
    let _rotationXTarget_initializers = [];
<<<<<<< HEAD
    let _target_decorators;
    let _target_initializers = [];
    let _minRotationX_decorators;
    let _minRotationX_initializers = [];
    let _maxRotationX_decorators;
    let _maxRotationX_initializers = [];
    let _minRotationY_decorators;
    let _minRotationY_initializers = [];
    let _maxRotationY_decorators;
    let _maxRotationY_initializers = [];
    let _sensitivity_decorators;
    let _sensitivity_initializers = [];
    let _epsilon_decorators;
    let _epsilon_initializers = [];
    let _slowdownAmount_decorators;
    let _slowdownAmount_initializers = [];
    let _pointerTypes_decorators;
    let _pointerTypes_initializers = [];
=======
    let _rotationXTarget_extraInitializers = [];
    let _interactionInitiator_decorators;
    let _interactionInitiator_initializers = [];
    let _interactionInitiator_extraInitializers = [];
    let _interactionContainer_decorators;
    let _interactionContainer_initializers = [];
    let _interactionContainer_extraInitializers = [];
>>>>>>> 64303f70
    var FlingRotation = class extends _classSuper {
        static { _classThis = this; }
        static {
            const _metadata = typeof Symbol === "function" && Symbol.metadata ? Object.create(_classSuper[Symbol.metadata] ?? null) : void 0;
            _rotationYTarget_decorators = [signal];
            _rotationXTarget_decorators = [signal];
<<<<<<< HEAD
            _target_decorators = [signal];
            _minRotationX_decorators = [signal];
            _maxRotationX_decorators = [signal];
            _minRotationY_decorators = [signal];
            _maxRotationY_decorators = [signal];
            _sensitivity_decorators = [signal];
            _epsilon_decorators = [signal];
            _slowdownAmount_decorators = [signal];
            _pointerTypes_decorators = [signal];
            __esDecorate(null, null, _rotationYTarget_decorators, { kind: "field", name: "rotationYTarget", static: false, private: false, access: { has: obj => "rotationYTarget" in obj, get: obj => obj.rotationYTarget, set: (obj, value) => { obj.rotationYTarget = value; } }, metadata: _metadata }, _rotationYTarget_initializers, _instanceExtraInitializers);
            __esDecorate(null, null, _rotationXTarget_decorators, { kind: "field", name: "rotationXTarget", static: false, private: false, access: { has: obj => "rotationXTarget" in obj, get: obj => obj.rotationXTarget, set: (obj, value) => { obj.rotationXTarget = value; } }, metadata: _metadata }, _rotationXTarget_initializers, _instanceExtraInitializers);
            __esDecorate(null, null, _target_decorators, { kind: "field", name: "target", static: false, private: false, access: { has: obj => "target" in obj, get: obj => obj.target, set: (obj, value) => { obj.target = value; } }, metadata: _metadata }, _target_initializers, _instanceExtraInitializers);
            __esDecorate(null, null, _minRotationX_decorators, { kind: "field", name: "minRotationX", static: false, private: false, access: { has: obj => "minRotationX" in obj, get: obj => obj.minRotationX, set: (obj, value) => { obj.minRotationX = value; } }, metadata: _metadata }, _minRotationX_initializers, _instanceExtraInitializers);
            __esDecorate(null, null, _maxRotationX_decorators, { kind: "field", name: "maxRotationX", static: false, private: false, access: { has: obj => "maxRotationX" in obj, get: obj => obj.maxRotationX, set: (obj, value) => { obj.maxRotationX = value; } }, metadata: _metadata }, _maxRotationX_initializers, _instanceExtraInitializers);
            __esDecorate(null, null, _minRotationY_decorators, { kind: "field", name: "minRotationY", static: false, private: false, access: { has: obj => "minRotationY" in obj, get: obj => obj.minRotationY, set: (obj, value) => { obj.minRotationY = value; } }, metadata: _metadata }, _minRotationY_initializers, _instanceExtraInitializers);
            __esDecorate(null, null, _maxRotationY_decorators, { kind: "field", name: "maxRotationY", static: false, private: false, access: { has: obj => "maxRotationY" in obj, get: obj => obj.maxRotationY, set: (obj, value) => { obj.maxRotationY = value; } }, metadata: _metadata }, _maxRotationY_initializers, _instanceExtraInitializers);
            __esDecorate(null, null, _sensitivity_decorators, { kind: "field", name: "sensitivity", static: false, private: false, access: { has: obj => "sensitivity" in obj, get: obj => obj.sensitivity, set: (obj, value) => { obj.sensitivity = value; } }, metadata: _metadata }, _sensitivity_initializers, _instanceExtraInitializers);
            __esDecorate(null, null, _epsilon_decorators, { kind: "field", name: "epsilon", static: false, private: false, access: { has: obj => "epsilon" in obj, get: obj => obj.epsilon, set: (obj, value) => { obj.epsilon = value; } }, metadata: _metadata }, _epsilon_initializers, _instanceExtraInitializers);
            __esDecorate(null, null, _slowdownAmount_decorators, { kind: "field", name: "slowdownAmount", static: false, private: false, access: { has: obj => "slowdownAmount" in obj, get: obj => obj.slowdownAmount, set: (obj, value) => { obj.slowdownAmount = value; } }, metadata: _metadata }, _slowdownAmount_initializers, _instanceExtraInitializers);
            __esDecorate(null, null, _pointerTypes_decorators, { kind: "field", name: "pointerTypes", static: false, private: false, access: { has: obj => "pointerTypes" in obj, get: obj => obj.pointerTypes, set: (obj, value) => { obj.pointerTypes = value; } }, metadata: _metadata }, _pointerTypes_initializers, _instanceExtraInitializers);
=======
            _interactionInitiator_decorators = [signal];
            _interactionContainer_decorators = [signal];
            __esDecorate(null, null, _rotationYTarget_decorators, { kind: "field", name: "rotationYTarget", static: false, private: false, access: { has: obj => "rotationYTarget" in obj, get: obj => obj.rotationYTarget, set: (obj, value) => { obj.rotationYTarget = value; } }, metadata: _metadata }, _rotationYTarget_initializers, _rotationYTarget_extraInitializers);
            __esDecorate(null, null, _rotationXTarget_decorators, { kind: "field", name: "rotationXTarget", static: false, private: false, access: { has: obj => "rotationXTarget" in obj, get: obj => obj.rotationXTarget, set: (obj, value) => { obj.rotationXTarget = value; } }, metadata: _metadata }, _rotationXTarget_initializers, _rotationXTarget_extraInitializers);
            __esDecorate(null, null, _interactionInitiator_decorators, { kind: "field", name: "interactionInitiator", static: false, private: false, access: { has: obj => "interactionInitiator" in obj, get: obj => obj.interactionInitiator, set: (obj, value) => { obj.interactionInitiator = value; } }, metadata: _metadata }, _interactionInitiator_initializers, _interactionInitiator_extraInitializers);
            __esDecorate(null, null, _interactionContainer_decorators, { kind: "field", name: "interactionContainer", static: false, private: false, access: { has: obj => "interactionContainer" in obj, get: obj => obj.interactionContainer, set: (obj, value) => { obj.interactionContainer = value; } }, metadata: _metadata }, _interactionContainer_initializers, _interactionContainer_extraInitializers);
>>>>>>> 64303f70
            __esDecorate(null, _classDescriptor = { value: _classThis }, _classDecorators, { kind: "class", name: _classThis.name, metadata: _metadata }, null, _classExtraInitializers);
            FlingRotation = _classThis = _classDescriptor.value;
            if (_metadata) Object.defineProperty(_classThis, Symbol.metadata, { enumerable: true, configurable: true, writable: true, value: _metadata });
            __runInitializers(_classThis, _classExtraInitializers);
        }
        /** The object that will be rotated on Y. Required. */
        rotationYTarget = __runInitializers(this, _rotationYTarget_initializers, void 0);
        /**
         * The object that will be rotated on X. Defaults to the element inside the
         * rotationYTarget (it's like a gimball).
         */
        rotationXTarget = (__runInitializers(this, _rotationYTarget_extraInitializers), __runInitializers(this, _rotationXTarget_initializers, void 0));
        /**
         * The element that will used for drag handling, defaults to
         * rotationXTarget. You could set it to a <lume-scene>, for example, to make
         * the rotation interaction start anywhere in a scene, not specifically on
         * the object to be rotated.
         */
<<<<<<< HEAD
        target = __runInitializers(this, _target_initializers, void 0);
=======
        interactionInitiator = (__runInitializers(this, _rotationXTarget_extraInitializers), __runInitializers(this, _interactionInitiator_initializers, void 0));
        /**
         * The area in which drag tacking will happen. Defaults to
         * document.documentElement for tracking in the whole viewport.
         */
        // TODO we only need the initiator (just call it target) and we can remove
        // this in favor of pointer capture.
        interactionContainer = (__runInitializers(this, _interactionInitiator_extraInitializers), __runInitializers(this, _interactionContainer_initializers, document.documentElement
>>>>>>> 64303f70
        /**
         * The X rotation can not go below this value. Defaults to -90 which means
         * facing straight up.
         */
<<<<<<< HEAD
        minRotationX = __runInitializers(this, _minRotationX_initializers, -90
=======
        ));
>>>>>>> 64303f70
        /**
         * The X rotation can not go above this value. Defaults to 90 which means
         * facing straight down.
         */
<<<<<<< HEAD
        );
=======
        minFlingRotationX = (__runInitializers(this, _interactionContainer_extraInitializers), -90);
>>>>>>> 64303f70
        /**
         * The X rotation can not go above this value. Defaults to 90 which means
         * facing straight down.
         */
        maxRotationX = __runInitializers(this, _maxRotationX_initializers, 90
        /**
         * The Y rotation can not go below this value. Defaults to -Infinity which
         * means the camera can keep rotating laterally around the focus point
         * indefinitely.
         */
        );
        /**
         * The Y rotation can not go below this value. Defaults to -Infinity which
         * means the camera can keep rotating laterally around the focus point
         * indefinitely.
         */
        minRotationY = __runInitializers(this, _minRotationY_initializers, -Infinity
        /**
         * The Y rotation can not go below this value. Defaults to Infinity which
         * means the camera can keep rotating laterally around the focus point
         * indefinitely.
         */
        );
        /**
         * The Y rotation can not go below this value. Defaults to Infinity which
         * means the camera can keep rotating laterally around the focus point
         * indefinitely.
         */
        maxRotationY = __runInitializers(this, _maxRotationY_initializers, Infinity);
        sensitivity = __runInitializers(this, _sensitivity_initializers, 1);
        epsilon = __runInitializers(this, _epsilon_initializers, 0.01
        /**
         * Portion of the change in rotation that is removed each frame to
         * cause slowdown. Between 0 and 1.
         */
        );
        /**
         * Portion of the change in rotation that is removed each frame to
         * cause slowdown. Between 0 and 1.
         */
        slowdownAmount = __runInitializers(this, _slowdownAmount_initializers, 0.05
        /**
         * The allowed pointer types to use for dragging ('mouse', 'pen', or
         * 'touch'). Default is all of them.
         */
        );
        /**
         * The allowed pointer types to use for dragging ('mouse', 'pen', or
         * 'touch'). Default is all of them.
         */
        pointerTypes = __runInitializers(this, _pointerTypes_initializers, ['mouse', 'pen', 'touch']);
        #isStarted = false;
        start() {
            if (this.#isStarted)
                return this;
            this.#isStarted = true;
            this.createEffect(() => {
                // We need all these things for interaction to continue.
                if (!(this.rotationYTarget && this.rotationXTarget && this.target))
                    return;
                const dragFling = new DragFling().set({ target: this.target, pointerTypes: this.pointerTypes });
                dragFling.start();
                onCleanup(() => dragFling.stop());
                createEffect(() => {
                    dragFling.set({
                        minX: this.minRotationY,
                        maxX: this.maxRotationY,
                        minY: this.minRotationX,
                        maxY: this.maxRotationX,
                        sensitivity: 0.15 * this.sensitivity,
                        epsilon: this.epsilon,
                        slowdownAmount: this.slowdownAmount,
                    });
                });
                createEffect(() => {
                    this.rotationXTarget.rotation.x = dragFling.y;
                    this.rotationYTarget.rotation.y = -dragFling.x;
                });
            });
            return this;
        }
        stop() {
            if (!this.#isStarted)
                return this;
            this.#isStarted = false;
            this.stopEffects();
            return this;
        }
    };
    return FlingRotation = _classThis;
})();
export { FlingRotation };
//# sourceMappingURL=FlingRotation.js.map<|MERGE_RESOLUTION|>--- conflicted
+++ resolved
@@ -45,52 +45,46 @@
     let _classDescriptor;
     let _classExtraInitializers = [];
     let _classThis;
-<<<<<<< HEAD
     let _classSuper = Settable(Effects);
-    let _instanceExtraInitializers = [];
-=======
-    let _classSuper = Effects;
->>>>>>> 64303f70
     let _rotationYTarget_decorators;
     let _rotationYTarget_initializers = [];
     let _rotationYTarget_extraInitializers = [];
     let _rotationXTarget_decorators;
     let _rotationXTarget_initializers = [];
-<<<<<<< HEAD
+    let _rotationXTarget_extraInitializers = [];
     let _target_decorators;
     let _target_initializers = [];
+    let _target_extraInitializers = [];
     let _minRotationX_decorators;
     let _minRotationX_initializers = [];
+    let _minRotationX_extraInitializers = [];
     let _maxRotationX_decorators;
     let _maxRotationX_initializers = [];
+    let _maxRotationX_extraInitializers = [];
     let _minRotationY_decorators;
     let _minRotationY_initializers = [];
+    let _minRotationY_extraInitializers = [];
     let _maxRotationY_decorators;
     let _maxRotationY_initializers = [];
+    let _maxRotationY_extraInitializers = [];
     let _sensitivity_decorators;
     let _sensitivity_initializers = [];
+    let _sensitivity_extraInitializers = [];
     let _epsilon_decorators;
     let _epsilon_initializers = [];
+    let _epsilon_extraInitializers = [];
     let _slowdownAmount_decorators;
     let _slowdownAmount_initializers = [];
+    let _slowdownAmount_extraInitializers = [];
     let _pointerTypes_decorators;
     let _pointerTypes_initializers = [];
-=======
-    let _rotationXTarget_extraInitializers = [];
-    let _interactionInitiator_decorators;
-    let _interactionInitiator_initializers = [];
-    let _interactionInitiator_extraInitializers = [];
-    let _interactionContainer_decorators;
-    let _interactionContainer_initializers = [];
-    let _interactionContainer_extraInitializers = [];
->>>>>>> 64303f70
+    let _pointerTypes_extraInitializers = [];
     var FlingRotation = class extends _classSuper {
         static { _classThis = this; }
         static {
             const _metadata = typeof Symbol === "function" && Symbol.metadata ? Object.create(_classSuper[Symbol.metadata] ?? null) : void 0;
             _rotationYTarget_decorators = [signal];
             _rotationXTarget_decorators = [signal];
-<<<<<<< HEAD
             _target_decorators = [signal];
             _minRotationX_decorators = [signal];
             _maxRotationX_decorators = [signal];
@@ -100,25 +94,17 @@
             _epsilon_decorators = [signal];
             _slowdownAmount_decorators = [signal];
             _pointerTypes_decorators = [signal];
-            __esDecorate(null, null, _rotationYTarget_decorators, { kind: "field", name: "rotationYTarget", static: false, private: false, access: { has: obj => "rotationYTarget" in obj, get: obj => obj.rotationYTarget, set: (obj, value) => { obj.rotationYTarget = value; } }, metadata: _metadata }, _rotationYTarget_initializers, _instanceExtraInitializers);
-            __esDecorate(null, null, _rotationXTarget_decorators, { kind: "field", name: "rotationXTarget", static: false, private: false, access: { has: obj => "rotationXTarget" in obj, get: obj => obj.rotationXTarget, set: (obj, value) => { obj.rotationXTarget = value; } }, metadata: _metadata }, _rotationXTarget_initializers, _instanceExtraInitializers);
-            __esDecorate(null, null, _target_decorators, { kind: "field", name: "target", static: false, private: false, access: { has: obj => "target" in obj, get: obj => obj.target, set: (obj, value) => { obj.target = value; } }, metadata: _metadata }, _target_initializers, _instanceExtraInitializers);
-            __esDecorate(null, null, _minRotationX_decorators, { kind: "field", name: "minRotationX", static: false, private: false, access: { has: obj => "minRotationX" in obj, get: obj => obj.minRotationX, set: (obj, value) => { obj.minRotationX = value; } }, metadata: _metadata }, _minRotationX_initializers, _instanceExtraInitializers);
-            __esDecorate(null, null, _maxRotationX_decorators, { kind: "field", name: "maxRotationX", static: false, private: false, access: { has: obj => "maxRotationX" in obj, get: obj => obj.maxRotationX, set: (obj, value) => { obj.maxRotationX = value; } }, metadata: _metadata }, _maxRotationX_initializers, _instanceExtraInitializers);
-            __esDecorate(null, null, _minRotationY_decorators, { kind: "field", name: "minRotationY", static: false, private: false, access: { has: obj => "minRotationY" in obj, get: obj => obj.minRotationY, set: (obj, value) => { obj.minRotationY = value; } }, metadata: _metadata }, _minRotationY_initializers, _instanceExtraInitializers);
-            __esDecorate(null, null, _maxRotationY_decorators, { kind: "field", name: "maxRotationY", static: false, private: false, access: { has: obj => "maxRotationY" in obj, get: obj => obj.maxRotationY, set: (obj, value) => { obj.maxRotationY = value; } }, metadata: _metadata }, _maxRotationY_initializers, _instanceExtraInitializers);
-            __esDecorate(null, null, _sensitivity_decorators, { kind: "field", name: "sensitivity", static: false, private: false, access: { has: obj => "sensitivity" in obj, get: obj => obj.sensitivity, set: (obj, value) => { obj.sensitivity = value; } }, metadata: _metadata }, _sensitivity_initializers, _instanceExtraInitializers);
-            __esDecorate(null, null, _epsilon_decorators, { kind: "field", name: "epsilon", static: false, private: false, access: { has: obj => "epsilon" in obj, get: obj => obj.epsilon, set: (obj, value) => { obj.epsilon = value; } }, metadata: _metadata }, _epsilon_initializers, _instanceExtraInitializers);
-            __esDecorate(null, null, _slowdownAmount_decorators, { kind: "field", name: "slowdownAmount", static: false, private: false, access: { has: obj => "slowdownAmount" in obj, get: obj => obj.slowdownAmount, set: (obj, value) => { obj.slowdownAmount = value; } }, metadata: _metadata }, _slowdownAmount_initializers, _instanceExtraInitializers);
-            __esDecorate(null, null, _pointerTypes_decorators, { kind: "field", name: "pointerTypes", static: false, private: false, access: { has: obj => "pointerTypes" in obj, get: obj => obj.pointerTypes, set: (obj, value) => { obj.pointerTypes = value; } }, metadata: _metadata }, _pointerTypes_initializers, _instanceExtraInitializers);
-=======
-            _interactionInitiator_decorators = [signal];
-            _interactionContainer_decorators = [signal];
             __esDecorate(null, null, _rotationYTarget_decorators, { kind: "field", name: "rotationYTarget", static: false, private: false, access: { has: obj => "rotationYTarget" in obj, get: obj => obj.rotationYTarget, set: (obj, value) => { obj.rotationYTarget = value; } }, metadata: _metadata }, _rotationYTarget_initializers, _rotationYTarget_extraInitializers);
             __esDecorate(null, null, _rotationXTarget_decorators, { kind: "field", name: "rotationXTarget", static: false, private: false, access: { has: obj => "rotationXTarget" in obj, get: obj => obj.rotationXTarget, set: (obj, value) => { obj.rotationXTarget = value; } }, metadata: _metadata }, _rotationXTarget_initializers, _rotationXTarget_extraInitializers);
-            __esDecorate(null, null, _interactionInitiator_decorators, { kind: "field", name: "interactionInitiator", static: false, private: false, access: { has: obj => "interactionInitiator" in obj, get: obj => obj.interactionInitiator, set: (obj, value) => { obj.interactionInitiator = value; } }, metadata: _metadata }, _interactionInitiator_initializers, _interactionInitiator_extraInitializers);
-            __esDecorate(null, null, _interactionContainer_decorators, { kind: "field", name: "interactionContainer", static: false, private: false, access: { has: obj => "interactionContainer" in obj, get: obj => obj.interactionContainer, set: (obj, value) => { obj.interactionContainer = value; } }, metadata: _metadata }, _interactionContainer_initializers, _interactionContainer_extraInitializers);
->>>>>>> 64303f70
+            __esDecorate(null, null, _target_decorators, { kind: "field", name: "target", static: false, private: false, access: { has: obj => "target" in obj, get: obj => obj.target, set: (obj, value) => { obj.target = value; } }, metadata: _metadata }, _target_initializers, _target_extraInitializers);
+            __esDecorate(null, null, _minRotationX_decorators, { kind: "field", name: "minRotationX", static: false, private: false, access: { has: obj => "minRotationX" in obj, get: obj => obj.minRotationX, set: (obj, value) => { obj.minRotationX = value; } }, metadata: _metadata }, _minRotationX_initializers, _minRotationX_extraInitializers);
+            __esDecorate(null, null, _maxRotationX_decorators, { kind: "field", name: "maxRotationX", static: false, private: false, access: { has: obj => "maxRotationX" in obj, get: obj => obj.maxRotationX, set: (obj, value) => { obj.maxRotationX = value; } }, metadata: _metadata }, _maxRotationX_initializers, _maxRotationX_extraInitializers);
+            __esDecorate(null, null, _minRotationY_decorators, { kind: "field", name: "minRotationY", static: false, private: false, access: { has: obj => "minRotationY" in obj, get: obj => obj.minRotationY, set: (obj, value) => { obj.minRotationY = value; } }, metadata: _metadata }, _minRotationY_initializers, _minRotationY_extraInitializers);
+            __esDecorate(null, null, _maxRotationY_decorators, { kind: "field", name: "maxRotationY", static: false, private: false, access: { has: obj => "maxRotationY" in obj, get: obj => obj.maxRotationY, set: (obj, value) => { obj.maxRotationY = value; } }, metadata: _metadata }, _maxRotationY_initializers, _maxRotationY_extraInitializers);
+            __esDecorate(null, null, _sensitivity_decorators, { kind: "field", name: "sensitivity", static: false, private: false, access: { has: obj => "sensitivity" in obj, get: obj => obj.sensitivity, set: (obj, value) => { obj.sensitivity = value; } }, metadata: _metadata }, _sensitivity_initializers, _sensitivity_extraInitializers);
+            __esDecorate(null, null, _epsilon_decorators, { kind: "field", name: "epsilon", static: false, private: false, access: { has: obj => "epsilon" in obj, get: obj => obj.epsilon, set: (obj, value) => { obj.epsilon = value; } }, metadata: _metadata }, _epsilon_initializers, _epsilon_extraInitializers);
+            __esDecorate(null, null, _slowdownAmount_decorators, { kind: "field", name: "slowdownAmount", static: false, private: false, access: { has: obj => "slowdownAmount" in obj, get: obj => obj.slowdownAmount, set: (obj, value) => { obj.slowdownAmount = value; } }, metadata: _metadata }, _slowdownAmount_initializers, _slowdownAmount_extraInitializers);
+            __esDecorate(null, null, _pointerTypes_decorators, { kind: "field", name: "pointerTypes", static: false, private: false, access: { has: obj => "pointerTypes" in obj, get: obj => obj.pointerTypes, set: (obj, value) => { obj.pointerTypes = value; } }, metadata: _metadata }, _pointerTypes_initializers, _pointerTypes_extraInitializers);
             __esDecorate(null, _classDescriptor = { value: _classThis }, _classDecorators, { kind: "class", name: _classThis.name, metadata: _metadata }, null, _classExtraInitializers);
             FlingRotation = _classThis = _classDescriptor.value;
             if (_metadata) Object.defineProperty(_classThis, Symbol.metadata, { enumerable: true, configurable: true, writable: true, value: _metadata });
@@ -137,88 +123,69 @@
          * the rotation interaction start anywhere in a scene, not specifically on
          * the object to be rotated.
          */
-<<<<<<< HEAD
-        target = __runInitializers(this, _target_initializers, void 0);
-=======
-        interactionInitiator = (__runInitializers(this, _rotationXTarget_extraInitializers), __runInitializers(this, _interactionInitiator_initializers, void 0));
-        /**
-         * The area in which drag tacking will happen. Defaults to
-         * document.documentElement for tracking in the whole viewport.
-         */
-        // TODO we only need the initiator (just call it target) and we can remove
-        // this in favor of pointer capture.
-        interactionContainer = (__runInitializers(this, _interactionInitiator_extraInitializers), __runInitializers(this, _interactionContainer_initializers, document.documentElement
->>>>>>> 64303f70
+        target = (__runInitializers(this, _rotationXTarget_extraInitializers), __runInitializers(this, _target_initializers, void 0));
         /**
          * The X rotation can not go below this value. Defaults to -90 which means
          * facing straight up.
          */
-<<<<<<< HEAD
-        minRotationX = __runInitializers(this, _minRotationX_initializers, -90
-=======
-        ));
->>>>>>> 64303f70
+        minRotationX = (__runInitializers(this, _target_extraInitializers), __runInitializers(this, _minRotationX_initializers, -90
         /**
          * The X rotation can not go above this value. Defaults to 90 which means
          * facing straight down.
          */
-<<<<<<< HEAD
-        );
-=======
-        minFlingRotationX = (__runInitializers(this, _interactionContainer_extraInitializers), -90);
->>>>>>> 64303f70
+        ));
         /**
          * The X rotation can not go above this value. Defaults to 90 which means
          * facing straight down.
          */
-        maxRotationX = __runInitializers(this, _maxRotationX_initializers, 90
+        maxRotationX = (__runInitializers(this, _minRotationX_extraInitializers), __runInitializers(this, _maxRotationX_initializers, 90
         /**
          * The Y rotation can not go below this value. Defaults to -Infinity which
          * means the camera can keep rotating laterally around the focus point
          * indefinitely.
          */
-        );
+        ));
         /**
          * The Y rotation can not go below this value. Defaults to -Infinity which
          * means the camera can keep rotating laterally around the focus point
          * indefinitely.
          */
-        minRotationY = __runInitializers(this, _minRotationY_initializers, -Infinity
+        minRotationY = (__runInitializers(this, _maxRotationX_extraInitializers), __runInitializers(this, _minRotationY_initializers, -Infinity
         /**
          * The Y rotation can not go below this value. Defaults to Infinity which
          * means the camera can keep rotating laterally around the focus point
          * indefinitely.
          */
-        );
+        ));
         /**
          * The Y rotation can not go below this value. Defaults to Infinity which
          * means the camera can keep rotating laterally around the focus point
          * indefinitely.
          */
-        maxRotationY = __runInitializers(this, _maxRotationY_initializers, Infinity);
-        sensitivity = __runInitializers(this, _sensitivity_initializers, 1);
-        epsilon = __runInitializers(this, _epsilon_initializers, 0.01
+        maxRotationY = (__runInitializers(this, _minRotationY_extraInitializers), __runInitializers(this, _maxRotationY_initializers, Infinity));
+        sensitivity = (__runInitializers(this, _maxRotationY_extraInitializers), __runInitializers(this, _sensitivity_initializers, 1));
+        epsilon = (__runInitializers(this, _sensitivity_extraInitializers), __runInitializers(this, _epsilon_initializers, 0.01
         /**
          * Portion of the change in rotation that is removed each frame to
          * cause slowdown. Between 0 and 1.
          */
-        );
+        ));
         /**
          * Portion of the change in rotation that is removed each frame to
          * cause slowdown. Between 0 and 1.
          */
-        slowdownAmount = __runInitializers(this, _slowdownAmount_initializers, 0.05
+        slowdownAmount = (__runInitializers(this, _epsilon_extraInitializers), __runInitializers(this, _slowdownAmount_initializers, 0.05
         /**
          * The allowed pointer types to use for dragging ('mouse', 'pen', or
          * 'touch'). Default is all of them.
          */
-        );
+        ));
         /**
          * The allowed pointer types to use for dragging ('mouse', 'pen', or
          * 'touch'). Default is all of them.
          */
-        pointerTypes = __runInitializers(this, _pointerTypes_initializers, ['mouse', 'pen', 'touch']);
-        #isStarted = false;
+        pointerTypes = (__runInitializers(this, _slowdownAmount_extraInitializers), __runInitializers(this, _pointerTypes_initializers, ['mouse', 'pen', 'touch']));
+        #isStarted = (__runInitializers(this, _pointerTypes_extraInitializers), false);
         start() {
             if (this.#isStarted)
                 return this;
