var __runInitializers = (this && this.__runInitializers) || function (thisArg, initializers, value) {
    var useValue = arguments.length > 2;
    for (var i = 0; i < initializers.length; i++) {
        value = useValue ? initializers[i].call(thisArg, value) : initializers[i].call(thisArg);
    }
    return useValue ? value : void 0;
};
var __esDecorate = (this && this.__esDecorate) || function (ctor, descriptorIn, decorators, contextIn, initializers, extraInitializers) {
    function accept(f) { if (f !== void 0 && typeof f !== "function") throw new TypeError("Function expected"); return f; }
    var kind = contextIn.kind, key = kind === "getter" ? "get" : kind === "setter" ? "set" : "value";
    var target = !descriptorIn && ctor ? contextIn["static"] ? ctor : ctor.prototype : null;
    var descriptor = descriptorIn || (target ? Object.getOwnPropertyDescriptor(target, contextIn.name) : {});
    var _, done = false;
    for (var i = decorators.length - 1; i >= 0; i--) {
        var context = {};
        for (var p in contextIn) context[p] = p === "access" ? {} : contextIn[p];
        for (var p in contextIn.access) context.access[p] = contextIn.access[p];
        context.addInitializer = function (f) { if (done) throw new TypeError("Cannot add initializers after decoration has completed"); extraInitializers.push(accept(f || null)); };
        var result = (0, decorators[i])(kind === "accessor" ? { get: descriptor.get, set: descriptor.set } : descriptor[key], context);
        if (kind === "accessor") {
            if (result === void 0) continue;
            if (result === null || typeof result !== "object") throw new TypeError("Object expected");
            if (_ = accept(result.get)) descriptor.get = _;
            if (_ = accept(result.set)) descriptor.set = _;
            if (_ = accept(result.init)) initializers.unshift(_);
        }
        else if (_ = accept(result)) {
            if (kind === "field") initializers.unshift(_);
            else descriptor[key] = _;
        }
    }
    if (target) Object.defineProperty(target, contextIn.name, descriptor);
    done = true;
};
var __setFunctionName = (this && this.__setFunctionName) || function (f, name, prefix) {
    if (typeof name === "symbol") name = name.description ? "[".concat(name.description, "]") : "";
    return Object.defineProperty(f, "name", { configurable: true, value: prefix ? "".concat(prefix, " ", name) : name });
};
import { untrack } from 'solid-js';
import { signal } from 'classy-solid';
import { Object3D } from 'three/src/core/Object3D.js';
import { element, booleanAttribute, numberAttribute } from '@lume/element';
import { Transformable } from './Transformable.js';
import { ElementOperations } from './ElementOperations.js';
import { Motor } from './Motor.js';
import { CSS3DObjectNested } from '../renderers/CSS3DRendererNested.js';
import { disposeObject } from '../utils/three/dispose.js';
import { Settable } from '../utils/Settable.js';
import { toRadians } from './utils/index.js';
import { ChildTracker } from './ChildTracker.js';
import { InitialBehaviors } from '../behaviors/InitialBehaviors.js';
import { isDomEnvironment, isElement3D } from './utils/isThisOrThat.js';
import { triggerChildComposedCallback, triggerChildUncomposedCallback, } from './CompositionTracker.js';
const threeJsPostAdjustment = [0, 0, 0];
const alignAdjustment = [0, 0, 0];
const mountPointAdjustment = [0, 0, 0];
const appliedPosition = [0, 0, 0];
const elOps = new WeakMap();
const ourThreeObjects = new WeakSet();
const isManagedByUs = (obj) => ourThreeObjects.has(obj);
const opacity = new WeakMap();
// TODO @abstract jsdoc tag
/**
 * @abstract
 * @class SharedAPI - This is an abstract base class that provides common
 * properties and methods for the non-abstract [`Element3D`](./Element3D) and
 * [`Scene`](./Scene) custom element classes.
 *
 * This class is not intended for extension by end users. You'll want to extend
 * from [`Scene`](./Scene) or [`Element3D`](./Element3D) (or their
 * subclasses) instead of this class.
 *
 * For purposes of documentation it is still useful to know what properties and
 * methods subclasses inherit from here.
 *
 * @extends Settable
 * @extends Transformable
 */
let SharedAPI = (() => {
    let _classDecorators = [element];
    let _classDescriptor;
    let _classExtraInitializers = [];
    let _classThis;
    let _classSuper = InitialBehaviors(ChildTracker(Settable(Transformable)));
    let _instanceExtraInitializers = [];
    let _set_opacity_decorators;
    let _get_opacity_decorators;
    let _debug_decorators;
    let _debug_initializers = [];
    let _debug_extraInitializers = [];
    let _private_scene_decorators;
    let _private_scene_initializers = [];
    let _private_scene_extraInitializers = [];
    let _private_scene_descriptor;
    let _version_decorators;
    let _version_initializers = [];
    let _version_extraInitializers = [];
    var SharedAPI = class extends _classSuper {
        static { _classThis = this; }
        static {
            const _metadata = typeof Symbol === "function" && Symbol.metadata ? Object.create(_classSuper[Symbol.metadata] ?? null) : void 0;
            _set_opacity_decorators = [numberAttribute];
            _get_opacity_decorators = [numberAttribute];
            _debug_decorators = [booleanAttribute];
            _private_scene_decorators = [signal];
            _version_decorators = [signal];
            __esDecorate(this, null, _set_opacity_decorators, { kind: "setter", name: "opacity", static: false, private: false, access: { has: obj => "opacity" in obj, set: (obj, value) => { obj.opacity = value; } }, metadata: _metadata }, null, _instanceExtraInitializers);
            __esDecorate(this, null, _get_opacity_decorators, { kind: "getter", name: "opacity", static: false, private: false, access: { has: obj => "opacity" in obj, get: obj => obj.opacity }, metadata: _metadata }, null, _instanceExtraInitializers);
            __esDecorate(this, _private_scene_descriptor = { get: __setFunctionName(function () { return this.#scene_accessor_storage; }, "#scene", "get"), set: __setFunctionName(function (value) { this.#scene_accessor_storage = value; }, "#scene", "set") }, _private_scene_decorators, { kind: "accessor", name: "#scene", static: false, private: true, access: { has: obj => #scene in obj, get: obj => obj.#scene, set: (obj, value) => { obj.#scene = value; } }, metadata: _metadata }, _private_scene_initializers, _private_scene_extraInitializers);
            __esDecorate(null, null, _debug_decorators, { kind: "field", name: "debug", static: false, private: false, access: { has: obj => "debug" in obj, get: obj => obj.debug, set: (obj, value) => { obj.debug = value; } }, metadata: _metadata }, _debug_initializers, _debug_extraInitializers);
            __esDecorate(null, null, _version_decorators, { kind: "field", name: "version", static: false, private: false, access: { has: obj => "version" in obj, get: obj => obj.version, set: (obj, value) => { obj.version = value; } }, metadata: _metadata }, _version_initializers, _version_extraInitializers);
            __esDecorate(null, _classDescriptor = { value: _classThis }, _classDecorators, { kind: "class", name: _classThis.name, metadata: _metadata }, null, _classExtraInitializers);
            SharedAPI = _classThis = _classDescriptor.value;
            if (_metadata) Object.defineProperty(_classThis, Symbol.metadata, { enumerable: true, configurable: true, writable: true, value: _metadata });
        }
        /** @deprecated use `.defineElement()` instead */
        static define(name) {
            this.defineElement(name);
        }
        // TODO re-organize variables like isScene and isElement3D, so they come from a
        // proper place. f.e. they are currently also used in CompositionTracker
        // where they don't belong (see TODO there).
        /** @property {boolean} isScene - True if a subclass of this class is a Scene. */
        isScene = (__runInitializers(this, _instanceExtraInitializers), false);
        /**
         * @property {boolean} isElement3D - True if a subclass of this class is an `Element3D`.
         */
        isElement3D = false;
        /**
         * @property {string | number | null} opacity -
         *
         * *attribute*
         *
         * Default: `1`
         *
         * Set the object's opacity.
         *
         * The value should be a number from `0` to `1`. `0` is fully transparent, and `1` is fully opaque.
         */
        // TODO convert opacity to multiplicative down the tree for gl materials.
        set opacity(newValue) {
            if (!opacity.has(this))
                opacity.set(this, 1);
            this._setPropertySingle('opacity', v => opacity.set(this, v), newValue);
        }
        get opacity() {
            if (!opacity.has(this))
                opacity.set(this, 1);
            return opacity.get(this);
        }
        /**
         * @property {boolean} debug -
         *
         * `attribute`
         *
         * Default: `false`
         *
         * When `true`, show debug visuals for the object. Not all objects implement
         * debug visuals yet.
         */
        debug = __runInitializers(this, _debug_initializers, false
        /**
         * @deprecated
         * @property {boolean} glLoaded
         *
         * DEPRECATED Now always true. For logic depending on this in an effect (f.e. returning early when false), instead init things when an element is connected, and uninit when an element is disconnected.
         *
         * *readonly*
         */
        );
        /**
         * @deprecated
         * @property {boolean} glLoaded
         *
         * DEPRECATED Now always true. For logic depending on this in an effect (f.e. returning early when false), instead init things when an element is connected, and uninit when an element is disconnected.
         *
         * *readonly*
         */
        get glLoaded() {
            return true;
        }
        /**
         * @deprecated
         * @property {boolean} cssLoaded
         *
         * DEPRECATED Now always true. For logic depending on this in an effect (f.e. returning early when false), instead init things when an element is connected, and uninit when an element is disconnected.
         *
         * *readonly*
         */
        get cssLoaded() {
            return true;
        }
        #scene_accessor_storage = (__runInitializers(this, _debug_extraInitializers), __runInitializers(this, _private_scene_initializers, null
        /**
         * @property {THREE.Scene} scene -
         *
         * *signal*, *readonly*
         *
         * The `<lume-scene>` that the element is a child or grandchild of, `null`
         * if the element is not a descendant of a Scene, `null` if the child is a
         * descendant of a Scene that is not connected into the DOM, or `null` if
         * the element is a descendant of a connected Scene but the element is not
         * participating in the composed tree (i.e. the element is not distributed
         * to a `<slot>` element of a ShadowRoot of the element's parent).
         */
        ));
        // stores a ref to this element's root Scene when/if this element is
        // in a scene.
        get #scene() { return _private_scene_descriptor.get.call(this); }
        set #scene(value) { return _private_scene_descriptor.set.call(this, value); }
        /**
         * @property {THREE.Scene} scene -
         *
         * *signal*, *readonly*
         *
         * The `<lume-scene>` that the element is a child or grandchild of, `null`
         * if the element is not a descendant of a Scene, `null` if the child is a
         * descendant of a Scene that is not connected into the DOM, or `null` if
         * the element is a descendant of a connected Scene but the element is not
         * participating in the composed tree (i.e. the element is not distributed
         * to a `<slot>` element of a ShadowRoot of the element's parent).
         */
        get scene() {
            return this.#scene;
        }
        // We use F-Bounded Polymorphism in the following `three` and `threeCSS`
        // properties by referring to `this` in their type definitions to make
        // it possible for subclasses to define the types of the three and
        // threeCSS properties based on the return type of their
        // `makeThreeObject3d` and `makeThreeCSSObject` methods. A simple
        // example of the pattern is demonstrated here:
        // https://www.typescriptlang.org/play?#code/MYGwhgzhAECCB2BLAtmE0DeAoa0BmA9gdALzQCMATAMxYC+WWokMAwmAC7QCmAHh93gATGAhRpMOaACMwAJ1LQOcgK7d6jZlGgAFcPC7ZcsgF6KqtBk3DaAKnO7ce-QSN37DUkAQfJzNDSwwaQhlMGAuLRhbAAtEeABzABkCADduBSNoYNC5cK5UAGtuWPiEgAoASgAuaBV4QvgCAHd4RlwABzlEVM4nAH1+jjjEgH5agCVuDhU5eFsATw7uAB5hxAgAbQByIpKRhO2AXQA+dugAegvoACFIJyjoLrTEIW4YMGhwEwXoBzAhAR4CBfglpgI5AAaaAQFTSKLvGExAgqEBCaBNLjwRzojjEBwAWjeeHiTnWEAAdFIrtBSjANtB4gJhNx0YQFK46hAMjByssCB0QE5MdAimUYXCERBoSBEMVoAAJWwAWSSFwAIgB5ZWisBIDqozg+CCVKm4MFcdaJKqTaazeZLVbknZ7UqJY4nSS4XCIPDQcoAQnJFMGVoSlSUcUpoYOimDroOVWyMCmMzmi2WayjLrAxTdh1O51wNIppeggJhBGQTi6PT6MJmeD9zUQw0jGxD-T14nQMQyTlLVKkuAcafg7ejQwOUgYVhyYQi0EeYlQIBS6Q5LmE0QO64yXsu1zpjPpBlcrPwPgl8JsHxUw2NSmIaQy3TeZt1ecTNTgSFXB5HO05gxbhml-HsZ0CR52A4PdN2ZNwVzQOCDxpWEbxYJc9WgF85DfJw9iQ9A8SeOQXjebJrw4R0cL9IiPwTMokyyQCxxAsCYMgucQgXSJb3cPVYNw5wEJ3MoUKyGljwZJlzzZK90MeMB72ROQYBI3D8IY3N9iYn89EEgC-iA8dsTAgyDC4xhrEw9UCGSYS+FE8DVwk6lrgAUQmCZNQmf0EiIIRoWkbhgGU7lP24IjRRUUJjLY7Douo5ZKikRjrQjFj4vtdjaQcdRcFnTR+PsRwUKc1wYAsoSN1Q64ADliFfK9ygCgggpkULwoInTotHe0PiomiCD9arUtwdKKky4dsuAsy8scKymCBOLgEUeaYLg5b4DirgyHm0ruC2rAOApMNDwW9RgDO2MaRgoA
        // A limitation is that we can not make the `makeThreeObject3d` or
        // `makeThreeCSSObject` methods protected, because TypeScript does not allow
        // that with F-Bounded Types. To achieve pseudo-protectedness, we
        // could use Symbol for that as in this example:
        // https://www.typescriptlang.org/play?#code/MYGwhgzhAECCB2BLAtmE0DeAoa0BmA9gdALzQCMATAMxYC+WWokMAwmAC7QCmAHh93gATGAhRpMOaACMwAJ1LQOcgK7d6jYAXgQuqANbcxqdGQDKAT2TSCIABQBKTeChwkJgDIEAbtwXYpAAc5RG9ObmgAfUiwdzQAfgAuaAAlbg4VOXgAFQtA7gAeDgALRAgAbQ487gI8aAMjOJAAXQA+RlwAek7oACFICOZXYJ9EIW4YMGhwAC8LaDluMCFtEHmAc3SBOQAaaAgVaSGICf3ighUQIWh4Ai54bm5rjmJFgFpxvEQHpVKIADopN1oNk-tAyuD4AJhE98AQFIJrioTnIYHZ8gRAiAIrc9GB9N91vtDscJnsQIhDNAABLZACyHk6ABEAPJ0+qxRCBS6ceEQByA3CbLickyOZJpDJZXL5Ip-SrVWocwzGNBtSS4XCIOp2ACEJTK-2iorQDl+huNTUUBoqDVVLUc0EgqXSmRy1TlZQVGLqdqabQ6muBTOIEAIyAiwVC4RkA2gx32GTwdQA7ogSuaAZbxCBA7hFlL4JmjTEmlIGECeqCITWoYjYYQFAcji5JioSnzoHY8P9uP9oBisRFPt9CTduCmlNUYEraQzmWyeNiI1D+VJyn6c81xW4cxrNQW3ePJ-by4HdJxEMBlY0c8kqj6b-bFJuTBomK3oOwOF5fAj+IiohNL+fj7sCzYJsAsTQJiHCINoaBrDBf4hOMmZ7C80ArAO8hwcAPIKAa8DrDAaYZiUETfBe8DAH2672iBcj-K+ao7t++75q6WTHl+nBnhWWg6Fw15kA8k7foxmjaLoTqKMA-wmiAQA
        // Original documentation on F-Bounded Polymorphism in TypeScript:
        // https://www.typescriptlang.org/docs/handbook/advanced-types.html#polymorphic-this-types
        #three = __runInitializers(this, _private_scene_extraInitializers);
        /**
         * @property {Object3D} three -
         *
         * *readonly*
         *
         * The WebGL rendering content of this element. Useful if you know Three.js
         * APIs. See
         * [`Object3D`](https://threejs.org/docs/index.html#api/en/core/Object3D).
         */
        get three() {
            if (!this.#three)
                this.#three = this.#makeThreeObject3d();
            return this.#three;
        }
        #makeThreeObject3d() {
            const o = this.makeThreeObject3d();
            // Helpful for debugging when looking in devtools.
            // @prod-prune
            o.name = `${this.tagName}${this.id ? '#' + this.id : ''} (webgl, ${o.type})`;
            ourThreeObjects.add(o);
            // we don't let Three update local matrices automatically, we do
            // it ourselves in _calculateMatrix and _calculateWorldMatricesInSubtree
            o.matrixAutoUpdate = false;
            return o;
        }
        #disposeThree() {
            if (!this.#three)
                return;
            disposeObject(this.#three);
            ourThreeObjects.delete(this.#three);
            this.#three = undefined;
        }
        /**
         * @method recreateThree - Replaces the current three object with a new
         * one, reconnecting it to the same parent and children. This can be useful
         * in scenarios where a property of a three object needs to be updated but the property
         * can only be updated via the constructor, requiring us to make a new object.
         */
        recreateThree() {
            const children = this.#three?.children;
            this.#disposeThree();
            // The three getter is used here, which makes a new instance
            this.#reconnectThree();
            // Three.js crashes on arrays of length 0.
            if (children && children.length)
                this.three.add(...children);
        }
        #threeCSS;
        /**
         * @property {Object3D} threeCSS -
         *
         * *readonly*
         *
         * The CSS rendering content of this element. Useful if you know Three.js
         * APIs. See
         * [`THREE.Object3D`](https://threejs.org/docs/index.html#api/en/core/Object3D).
         */
        get threeCSS() {
            if (!this.#threeCSS)
                this.#threeCSS = this.#makeThreeCSSObject();
            return this.#threeCSS;
        }
        #makeThreeCSSObject() {
            const o = this.makeThreeCSSObject();
            // @prod-prune
            o.name = `${this.tagName}${this.id ? '#' + this.id : ''} (css3d, ${o.type})`;
            ourThreeObjects.add(o);
            // we don't let Three update local matrices automatically, we do
            // it ourselves in _calculateMatrix and _calculateWorldMatricesInSubtree
            o.matrixAutoUpdate = false;
            return o;
        }
        #disposeThreeCSS() {
            if (!this.#threeCSS)
                return;
            disposeObject(this.#threeCSS);
            ourThreeObjects.delete(this.#threeCSS);
            this.#threeCSS = undefined;
        }
        /**
         * @method recreateThreeCSS - Replaces the current threeCSS object with a new
         * one, reconnecting it to the same parent and children. This can be useful
         * in scenarios where a property of a threeCSS object needs to be updated but the property
         * can only be updated via the constructor, requiring us to make a new object.
         */
        recreateThreeCSS() {
            const children = this.#threeCSS?.children;
            this.#disposeThreeCSS();
            // The threeCSS getter is used here, which makes a new instance
            this.#reconnectThreeCSS();
            // Three.js crashes on arrays of length 0.
            if (children && children.length)
                this.threeCSS.add(...children);
        }
        connectedCallback() {
            super.connectedCallback();
            this.createEffect(() => {
                this.scene;
                this.sizeMode.asDependency();
                this.size.asDependency();
                untrack(() => {
                    // TODO: Size calculation should happen in a render task
                    // just like _calculateMatrix, instead of on each property
                    // change, unless the calculatedSize prop is acessed by the
                    // user in which case it should trigger a calculation (sort
                    // of like DOM properties that cause re-layout). We should
                    // document to prefer not to force calculation, and instead
                    // observe the property changes (f.e. with createEffect()).
                    this._calcSize();
                    this.needsUpdate();
                });
            });
            this.createEffect(() => {
                // If the parent size changes,
                this.parentSize;
                untrack(() => {
                    const { x, y, z } = this.sizeMode;
                    if (
                    // then we only need to update if any size dimension is proportional,
                    x === 'proportional' ||
                        x === 'p' ||
                        y === 'proportional' ||
                        y === 'p' ||
                        z === 'proportional' ||
                        z === 'p') {
                        // TODO #66 defer _calcSize to an animation frame (via needsUpdate),
                        // unless explicitly requested by a user (f.e. they read a prop so
                        // the size must be calculated). https://github.com/lume/lume/issues/66
                        this._calcSize();
                    }
                });
                // update regardless if we calculated size, in order to update
                // matrices (align-point depends on parent size).
                this.needsUpdate();
            });
            this.createEffect(() => {
                this.position.asDependency();
                this.rotation.asDependency();
                this.scale.asDependency();
                this.origin.asDependency();
                this.alignPoint.asDependency();
                this.mountPoint.asDependency();
                this.opacity;
                this.needsUpdate();
            });
        }
        disconnectedCallback() {
            super.disconnectedCallback();
            this.stopEffects();
            // TODO Keep the .three object around (dispose it, but no need to delete
            // it and recreate it, it will be GC'd with the element if the element
            // is unref'd)
            this.#disposeThree();
            this.#disposeThreeCSS();
            this.#scene = null;
        }
        composedCallback(composedParent, compositionType) {
            super.composedCallback?.(composedParent, compositionType);
            if (this.isScene) {
                console.warn('Composing `<lume-scene>` elements directly into other `<lume-*>` elements is not currently supported. To nest a scene inside a scene, wrap it with a `<div>` inside of a `<lume-mixed-plane>`.');
            }
            this.composedSceneGraphParent.three.add(this.three);
            this.composedSceneGraphParent.threeCSS.add(this.threeCSS);
            this.#scene = this.composedSceneGraphParent.scene;
            if (this.#scene)
                this.#giveSceneToChildren();
        }
        uncomposedCallback(uncomposedParent, compositionType) {
            super.uncomposedCallback?.(uncomposedParent, compositionType);
            this.three.parent?.remove(this.three);
            this.threeCSS.parent?.remove(this.threeCSS);
            this.#scene = null;
            this.#giveSceneToChildren(); // remove from children
        }
        #giveSceneToChildren() {
            this.traverseSceneGraph(el => {
                if (el === this)
                    return;
                if (el.#scene === this.#scene)
                    return;
                el.#scene = this.#scene;
            });
        }
        /**
         * Called whenever a child element is composed to this element.
         * This is called with a `compositionType` argument that tells us how the element is
         * composed relative to the ["composed tree"](https://developer.mozilla.org/en-US/docs/Web/Web_Components/Using_shadow_DOM).
         *
         * @param  {"root" | "slot" | "actual"} compositionType - If the value is
         * `"root"`, then the child was composed as a child of a shadow root of the
         * current element. If the value is `"slot"`, then the child was composed (i.e. distributed, or assigned) to
         * the current element via a [`<slot>`](https://developer.mozilla.org/en-US/docs/Web/HTML/Element/slot) element.
         * If the value is `"actual"`, then the child was composed to the current
         * element as a regular child (`childComposedCallback` with `"actual"` passed
         * in is essentially the same as [`ChildTracker`](./ChildTracker)'s [`childConnectedCallback`](./ChildTracker#childconnectedcallback)).
         */
        // TODO update MDN docs on "composed trees", https://github.com/mdn/content/pull/20703
        childComposedCallback(child, _compositionType) {
            if (!(child instanceof SharedAPI))
                return;
            this.needsUpdate(); // Maybe not needed but its a no-op if called extra times.
        }
        childUncomposedCallback(child, _compositionType) {
            if (!(child instanceof SharedAPI))
                return;
            // Update the parent because the child is gone, but the scene needs a
            // redraw, and we can't update the child because it is already gone.
            this.needsUpdate();
        }
        /** @abstract */
        traverseSceneGraph(_visitor, _waitForUpgrade = false) {
            throw 'Element3D and Scene implement this';
        }
        /**
         * Overrides [`TreeNode.parentLumeElement`](./TreeNode?id=parentLumeElement) to assert
         * that parents are `SharedAPI` (`Element3D` or `Scene`) instances.
         */
        // This override serves to change the type of `parentLumeElement` for
        // subclasses of SharedAPI.
        // Element3D instances (f.e. Mesh, Sphere, etc) and Scenes should always have parents
        // that are Element3Ds or Scenes (at least for now).
        // @prod-prune
        get parentLumeElement() {
            const parent = super.parentLumeElement;
            // @prod-prune
            if (parent && !(parent instanceof SharedAPI))
                throw new TypeError('Parent must be type SharedAPI.');
            return parent;
        }
        /**
         * @method needsUpdate - Schedules a rendering update for the element.
         * Usually you don't need to call this when using the outer APIs, as setting
         * attributes or properties will queue an update.
         *
         * But if you're doing something special to an Element3D or a Scene, f.e.
         * modifying the [`.three`](#three) or [`.threeCSS`](#threeCSS) properties
         * whose updates are not tracked (are not reactive), you should call this so
         * that LUME will know to re-render the visuals for the element.
         *
         * Example:
         *
         * ```js
         * const mesh = document.querySelector('lume-mesh')
         *
         * // Custom modification of underlying Three.js objects:
         * mesh.three.material.transparent = true
         * mesh.three.material.opacity = 0.4
         * mesh.three.add(new THREE.Mesh(...))
         *
         * // Tell LUME the elements needs to be re-rendered.
         * mesh.needsUpdate()
         * ```
         */
        needsUpdate() {
            Motor.needsUpdate(this);
        }
        get _elementOperations() {
            if (!elOps.has(this))
                elOps.set(this, new ElementOperations(this));
            return elOps.get(this);
        }
        // Overrides to filter out any non-Element3Ds (f.e. Scenes).
        get composedLumeChildren() {
            const result = [];
            for (const child of super.composedLumeChildren)
                if (isElement3D(child))
                    result.push(child);
            return result;
        }
        /**
         * @method makeThreeObject3d -
         *
         * *protected*
         *
         * Creates a LUME element's Three.js object for
         * WebGL rendering. `<lume-mesh>` elements override this to create and return
         * [THREE.Mesh](https://threejs.org/docs/index.html?q=mesh#api/en/objects/Mesh) instances,
         * for example.
         */
        // TODO @protected jsdoc tag
        makeThreeObject3d() {
            return new Object3D();
        }
        /**
         * @method makeThreeCSSObject -
         *
         * *protected*
         *
         * Creates a LUME element's Three.js object
         * for CSS rendering. At the moment this is not overriden by any
         * subclasses, and always creates `CSS3DObjectNested` instances for CSS
         * rendering, which is a modified version of
         * [THREE.CSS3DObject](https://github.com/mrdoob/three.js/blob/b13eccc8bf1b6aeecf6e5652ba18d2425f6ec22f/examples/js/renderers/CSS3DRenderer.js#L7).
         */
        makeThreeCSSObject() {
            // @prod-prune, this will be only allowed in a DOM environment with CSS
            // rendering. WebGL APIs will eventually work outside a DOM
            // environment.
            if (!(this instanceof HTMLElement))
                throw 'API available only in DOM environment.';
            return new CSS3DObjectNested(this);
        }
        #reconnectThree() {
            this.composedSceneGraphParent?.three.add(this.three);
            for (const child of this.composedLumeChildren) {
                this.three.add(child.three);
            }
            this.needsUpdate();
        }
        #reconnectThreeCSS() {
            this.composedSceneGraphParent?.threeCSS.add(this.threeCSS);
            for (const child of this.composedLumeChildren) {
                this.threeCSS.add(child.threeCSS);
            }
            this.needsUpdate();
        }
        get composedLumeParent() {
            const result = super.composedLumeParent;
            if (!(result instanceof SharedAPI))
                return null;
            return result;
        }
        get composedSceneGraphParent() {
            // read first, to track the dependency
            const composedLumeParent = this.composedLumeParent;
            // check if parentLumeElement is a Scene because Scenes always have shadow
            // roots as part of their implementation (users will not be adding
            // shadow roots to them), and we treat distribution into a Scene shadow
            // root different than with all other Element3Ds (users can add shadow roots
            // to those). Otherwise _distributedParent for a lume-element3d that is
            // child of a lume-scene will be a non-LUME element that is inside of
            // the lume-scene's ShadowRoot, and things will not work in that case
            // because the top-level Element3D elements will not be composed to
            // the Scene element itself. TODO: perhaps the Scene can make the
            // connection by observing the children in its ShadowRoot.
            if (this.parentLumeElement?.isScene)
                return this.parentLumeElement;
            return composedLumeParent;
        }
        /**
         * Takes all the current component values (position, rotation, etc) and
         * calculates a transformation matrix from them (currently a THREE.Matrix4,
         * but it used to be a DOMMatrix).
         *
         * TODO #66: make sure this is called after size calculations when we
         * move _calcSize to a render task.
         */
        _calculateMatrix() {
            const align = this.alignPoint;
            const mountPoint = this.mountPoint;
            const position = this.position;
            const origin = this.origin;
            const size = this.calculatedSize;
            // THREE-COORDS-TO-DOM-COORDS
            // translate the "mount point" back to the top/left/back of the object
            // (in Three.js it is in the center of the object).
            threeJsPostAdjustment[0] = size.x / 2;
            threeJsPostAdjustment[1] = size.y / 2;
            threeJsPostAdjustment[2] = size.z / 2;
            const parentSize = this.parentSize;
            // THREE-COORDS-TO-DOM-COORDS
            // translate the "align" back to the top/left/back of the parent element.
            // We offset this in ElementOperations#applyTransform. The Y
            // value is inverted because we invert it below.
            threeJsPostAdjustment[0] += -parentSize.x / 2;
            threeJsPostAdjustment[1] += -parentSize.y / 2;
            threeJsPostAdjustment[2] += -parentSize.z / 2;
            alignAdjustment[0] = parentSize.x * align.x;
            alignAdjustment[1] = parentSize.y * align.y;
            alignAdjustment[2] = parentSize.z * align.z;
            mountPointAdjustment[0] = size.x * mountPoint.x;
            mountPointAdjustment[1] = size.y * mountPoint.y;
            mountPointAdjustment[2] = size.z * mountPoint.z;
            appliedPosition[0] = position.x + alignAdjustment[0] - mountPointAdjustment[0];
            appliedPosition[1] = position.y + alignAdjustment[1] - mountPointAdjustment[1];
            appliedPosition[2] = position.z + alignAdjustment[2] - mountPointAdjustment[2];
            // NOTE We negate Y translation in several places below so that Y
            // goes downward like in DOM's CSS transforms.
            this.three.position.set(appliedPosition[0] + threeJsPostAdjustment[0], 
            // THREE-COORDS-TO-DOM-COORDS negate the Y value so that
            // Three.js' positive Y is downward like DOM.
            -(appliedPosition[1] + threeJsPostAdjustment[1]), appliedPosition[2] + threeJsPostAdjustment[2]);
            const childOfScene = this.composedSceneGraphParent?.isScene;
            // FIXME we shouldn't need this conditional check. See the next XXX.
            if (childOfScene) {
                this.threeCSS.position.set(appliedPosition[0] + threeJsPostAdjustment[0], 
                // THREE-COORDS-TO-DOM-COORDS negate the Y value so that
                // Three.js' positive Y is downward like DOM.
                -(appliedPosition[1] + threeJsPostAdjustment[1]), appliedPosition[2] + threeJsPostAdjustment[2]);
            }
            else {
                // XXX CSS objects that aren't direct child of a scene are
                // already centered on X and Y (not sure why, but maybe
                // CSS3DObjectNested has clues, which is based on
                // THREE.CSS3DObject)
                this.threeCSS.position.set(appliedPosition[0], -appliedPosition[1], appliedPosition[2] + threeJsPostAdjustment[2]);
            }
            if (origin.x !== 0.5 || origin.y !== 0.5 || origin.z !== 0.5) {
                // Here we multiply by size to convert from a ratio to a range
                // of units, then subtract half because Three.js origin is
                // centered around (0,0,0) meaning Three.js origin goes from
                // -0.5 to 0.5 instead of from 0 to 1.
                this.three.pivot.set(origin.x * size.x - size.x / 2, 
                // THREE-COORDS-TO-DOM-COORDS negate the Y value so that
                // positive Y means down instead of up (because Three,js Y
                // values go up).
                -(origin.y * size.y - size.y / 2), origin.z * size.z - size.z / 2);
                this.threeCSS.pivot.set(origin.x * size.x - size.x / 2, 
                // THREE-COORDS-TO-DOM-COORDS negate the Y value so that
                // positive Y means down instead of up (because Three,js Y
                // values go up).
                -(origin.y * size.y - size.y / 2), origin.z * size.z - size.z / 2);
            }
            // otherwise, use default Three.js origin of (0,0,0) which is
            // equivalent to our (0.5,0.5,0.5), by removing the pivot value.
            else {
                this.three.pivot.set(0, 0, 0);
                this.threeCSS.pivot.set(0, 0, 0);
            }
            this.three.updateMatrix();
            this.threeCSS.updateMatrix();
        }
        _updateRotation() {
            const { x, y, z } = this.rotation;
            // Currently rotation is left-handed as far as values inputted into
            // the LUME APIs. This method converts them to Three's right-handed
            // system.
            // TODO Make an option to use left-handed or right-handed rotation,
            // where right-handed will match with Three.js transforms, while
            // left-handed matches with CSS transforms (but in the latter case
            // using Three.js APIs will not match the same paradigm because the
            // option changes only the LUME API).
            // TODO Make the rotation unit configurable (f.e. use degrees or
            // radians)
            // TODO Make the handedness configurable (f.e. left handed or right
            // handed rotation)
            // We don't negate Y rotation here, but we negate Y translation
            // in _calculateMatrix so that it has the same effect.
            this.three.rotation.set(-toRadians(x), toRadians(y), -toRadians(z));
            // @ts-ignore duck typing with use of isScene
            const childOfScene = this.composedSceneGraphParent?.isScene;
            // TODO write a comment as to why we needed the childOfScne check to
            // alternate rotation directions here. It's been a while, I forgot
            // why. I should've left a comment when I wrote this!
            this.threeCSS.rotation.set((childOfScene ? -1 : 1) * toRadians(x), toRadians(y), (childOfScene ? -1 : 1) * toRadians(z));
        }
        _updateScale() {
            const { x, y, z } = this.scale;
            this.three.scale.set(x, y, z);
            this.threeCSS.scale.set(x, y, z);
        }
        /**
         * @property {number} version -
         *
         * `signal`
         *
         * Default: `0`
         *
         * Incremented any time the element has been updated for rendering in an
         * animation frame. Any time this changes, it means the underlying Three.js
         * world matrices for this element and its sub tree have been calculated.
         */
        version = __runInitializers(this, _version_initializers, 0);
        updateWorldMatrices(traverse = true) {
            this.three.updateWorldMatrix(false, false);
            for (const child of this.three.children)
                if (!isManagedByUs(child))
                    child.updateMatrixWorld(true);
            this.threeCSS.updateWorldMatrix(false, false);
            for (const child of this.threeCSS.children)
                if (!isManagedByUs(child))
                    child.updateMatrixWorld(true);
            if (traverse)
                this.traverseSceneGraph(n => n !== this && n.updateWorldMatrices(false), false);
            untrack(() => this.version++);
        }
        /**
         * This is called by Motor on each update before the GL or CSS renderers
         * will re-render. This does not fire repeatedly endlessly, it only fires
         * (in the next animation frame) as a response to modifying any of an
         * Element3D's properties/attributes (modifying a property enqueues a render
         * task that calls update).
         */
        update(_timestamp, _deltaTime) {
            this._updateRotation();
            this._updateScale();
            // TODO: only run this when necessary (f.e. not if only opacity
            // changed, only if position/align/mountPoint changed, etc)
            this._calculateMatrix();
            this._elementOperations.applyProperties();
        }
<<<<<<< HEAD
=======
        /** @deprecated Use `addEventListener()` instead. */
        on(eventName, callback, context) {
            super.on(eventName, callback, context);
        }
        /** @deprecated Use `dispatchEvent()` instead. */
        emit(eventName, data) {
            super.emit(eventName, data);
        }
        #this = (__runInitializers(this, _version_extraInitializers), this);
>>>>>>> 64303f70
        // TODO this needs to be moved into CompositionTracker so that triggering
        // childComposedCallback is generic, and filtering of element types needs
        // to be done by subclasses.
        childConnectedCallback(child) {
            // This code handles two cases: the element has a ShadowRoot
            // ("composed children" are children of the ShadowRoot), or it has a
            // <slot> child ("composed children" are elements that may be
            // distributed to the <slot>).
            if (isElement3D(child)) {
                // We skip Scene here because we know it already has a
                // ShadowRoot that serves a different purpose than for Element3Ds. A
                // Scene child's three objects will always be connected to the
                // scene's three object regardless of its ShadowRoot.
                if (!this.isScene && this.exposedShadowRoot) {
                    child.isPossiblySlotted = true;
                    // We don't call childComposedCallback here because that
                    // will be called indirectly due to a slotchange event on a
                    // <slot> element if the added child will be distributed to
                    // a slot.
                }
                else {
                    // If there's no shadow root, call the childComposedCallback
                    // with connection type "actual". This is effectively a
                    // regular parent-child composition (no distribution, no
                    // children of a ShadowRoot).
                    this.#this[triggerChildComposedCallback](child, 'actual');
                }
            }
            else if (child instanceof HTMLSlotElement) {
                // COMPOSED TREE TRACKING: Detecting slots here is part of composed
                // tree tracking (detecting when a child is distributed to an element).
                child.addEventListener('slotchange', this.__onChildSlotChange);
                // XXX Do we need __handleSlottedChildren for initial slotted
                // elements? The answer seems to be "yes, sometimes". When slots are
                // appended, their slotchange events will fire. However, this
                // `childConnectedCallback` is fired later from when a child is
                // actually connected, in a MutationObserver task. Because of this,
                // an appended slot's slotchange event *may* have already fired,
                // and we will not have had the chance to add a slotchange event
                // handler yet, therefore we need to fire
                // __handleSlottedChildren here to handle that missed
                // opportunity.
                //
                // Also we need to defer() here because otherwise, this
                // childConnectedCallback will fire once for when a child is
                // connected into the light DOM and run the logic in the `if
                // (isElement3D(child))` branch *after* childConnectedCallback is fired
                // and executes this __handleSlottedChildren call for a shadow
                // DOM slot, and in that case the distribution will not be detected
                // (why is that?).  By deferring, this __handleSlottedChildren
                // call correctly happens *after* the above `if (isElement3D(child))`
                // branch and then things will work as expected. This is all due to
                // using MutationObserver, which fires event in a later task than
                // when child connections actually happen.
                //
                // TODO ^, Can we make WithChildren call this callback right when
                // children are added, synchronously?  If so then we could rely on
                // a slot's slotchange event upon it being connected without having
                // to call __handleSlottedChildren here (which means also not
                // having to use defer for anything).
                queueMicrotask(() => this.__handleSlottedChildren(child));
            }
        }
        childDisconnectedCallback(child) {
            if (isElement3D(child)) {
                if (!this.isScene && this.exposedShadowRoot) {
                    child.isPossiblySlotted = false;
                }
                else {
                    // If there's no shadow root, call the
                    // childUncomposedCallback with connection type "actual".
                    // This is effectively similar to childDisconnectedCallback.
                    this.#this[triggerChildUncomposedCallback](child, 'actual');
                }
            }
            else if (child instanceof HTMLSlotElement) {
                // COMPOSED TREE TRACKING:
                child.removeEventListener('slotchange', this.__onChildSlotChange, { capture: true });
                this.__handleSlottedChildren(child);
                this.__previousSlotAssignedNodes.delete(child);
            }
        }
        // TODO: make setAttribute accept non-string values.
        setAttribute(attr, value) {
            super.setAttribute(attr, value);
        }
        // FIXME This object/array spreading and cloning is sloooooooow, and becomes
        // apparent the more ShadowRoots a tree has.
        get _composedChildren() {
            if (!this.isScene && this.exposedShadowRoot) {
                // FIXME why is TypeScript requiring a cast here when I've clearly filtered the elements for the correct type?
                return [
                    ...this._distributedShadowRootChildren.filter(n => n instanceof SharedAPI),
                    ...this._shadowRootChildren.filter(n => n instanceof SharedAPI),
                ];
            }
            else {
                // FIXME why is TypeScript requiring a cast here when I've clearly filtered the elements for the correct type?
                return [
                    // TODO perhaps use slot.assignedElements instead?
                    ...[...(this.slottedChildren || [])].filter(n => n instanceof SharedAPI),
                    // We only care about other elements of the same type.
                    ...Array.from(this.children).filter((n) => n instanceof SharedAPI),
                ];
            }
        }
        static css = /*css*/ `
		:host {
			/*
			 * All items of the scene graph are hidden until they are mounted in
			 * a scene (this changes to display:block). This gets toggled
			 * between "none" and "block" by SharedAPI depending on if CSS
			 * rendering is enabled.
			 */
			display: none;

			/*
			Layout of a node's CSS rectangle is never affected by anything
			outside of it. We don't contain paint because CSS content can
			overflow if desired, or size because eventually we'll add natural
			sizing to let the node be sized by its content.
			*/
			contain: layout;

			/* TODO see how content-visibility affects CSS performance with nodes that are off-screen. */
			/* content-visibility: auto; implies contain:strict */

			box-sizing: border-box;

			/*
			 * Defaults to [0.5,0.5,0.5] (the Z axis doesn't apply for DOM
			 * elements, but does for 3D objects in WebGL that have any size
			 * along Z.)
			 */
			transform-origin: 50% 50% 0; /* default */

			transform-style: preserve-3d;

			/*
			 * Force anti-aliasing of 3D element edges using an invisible shadow.
			 * https://stackoverflow.com/questions/6492027
			 * TODO allow to be configured with an antialiased attribute or similar.
			 */
			/*box-shadow: 0 0 1px rgba(255, 255, 255, 0); currently is very very slow, https://crbug.com/1405629*/
		}
	`;
        static {
            __runInitializers(_classThis, _classExtraInitializers);
        }
    };
    return SharedAPI = _classThis;
})();
export { SharedAPI };
if (isDomEnvironment()) {
    globalThis.addEventListener('error', event => {
        const error = event.error;
        // sometimes it can be `null` (f.e. for ScriptErrors).
        if (!error)
            return;
        if (/Illegal constructor/i.test(error.message)) {
            console.error(`
				One of the reasons the following error can happen is if a Custom
				Element is called with 'new' before being defined. Did you set
				window.$lume.autoDefineElements to false and then forget to call
				'LUME.defineElements()' or to call '.defineElement()' on
				individual Lume classes?  For other reasons, see:
				https://www.google.com/search?q=chrome%20illegal%20constructor
			`);
        }
    });
}
//# sourceMappingURL=SharedAPI.js.map<|MERGE_RESOLUTION|>--- conflicted
+++ resolved
@@ -729,18 +729,7 @@
             this._calculateMatrix();
             this._elementOperations.applyProperties();
         }
-<<<<<<< HEAD
-=======
-        /** @deprecated Use `addEventListener()` instead. */
-        on(eventName, callback, context) {
-            super.on(eventName, callback, context);
-        }
-        /** @deprecated Use `dispatchEvent()` instead. */
-        emit(eventName, data) {
-            super.emit(eventName, data);
-        }
         #this = (__runInitializers(this, _version_extraInitializers), this);
->>>>>>> 64303f70
         // TODO this needs to be moved into CompositionTracker so that triggering
         // childComposedCallback is generic, and filtering of element types needs
         // to be done by subclasses.
