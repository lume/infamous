import { Object3D } from 'three/src/core/Object3D.js';
import { Transformable } from './Transformable.js';
import { ElementOperations } from './ElementOperations.js';
import type { Element3D } from './Element3D.js';
import type { Scene } from './Scene.js';
import { type CompositionType } from './CompositionTracker.js';
import type { TransformableAttributes } from './Transformable.js';
import type { SinglePropertyFunction } from './PropertyAnimator.js';
export type BaseAttributes = TransformableAttributes | 'opacity';
declare const SharedAPI_base: {
    new (...args: any[]): {
<<<<<<< HEAD
        initialBehaviors?: Record<string, string> | undefined;
        "__#18@#setBehaviors"(): void;
=======
        initialBehaviors?: Record<string, string>;
        "__#19@#setBehaviors"(): void;
>>>>>>> 64303f70
        connectedCallback?(): void;
        disconnectedCallback?(): void;
        adoptedCallback?(): void;
        attributeChangedCallback?(name: string, oldVal: string | null, newVal: string | null): void;
        accessKey: string;
        readonly accessKeyLabel: string;
        autocapitalize: string;
        dir: string;
        draggable: boolean;
        hidden: boolean;
        inert: boolean;
        innerText: string;
        lang: string;
        readonly offsetHeight: number;
        readonly offsetLeft: number;
        readonly offsetParent: Element | null;
        readonly offsetTop: number;
        readonly offsetWidth: number;
        outerText: string;
        popover: string | null;
        spellcheck: boolean;
        title: string;
        translate: boolean;
        attachInternals(): ElementInternals;
        click(): void;
        hidePopover(): void;
        showPopover(): void;
        togglePopover(force?: boolean): boolean;
        addEventListener<K extends keyof HTMLElementEventMap>(type: K, listener: (this: HTMLElement, ev: HTMLElementEventMap[K]) => any, options?: boolean | AddEventListenerOptions): void;
        addEventListener(type: string, listener: EventListenerOrEventListenerObject, options?: boolean | AddEventListenerOptions): void;
        removeEventListener<K extends keyof HTMLElementEventMap>(type: K, listener: (this: HTMLElement, ev: HTMLElementEventMap[K]) => any, options?: boolean | EventListenerOptions): void;
        removeEventListener(type: string, listener: EventListenerOrEventListenerObject, options?: boolean | EventListenerOptions): void;
        readonly attributes: NamedNodeMap;
        readonly classList: DOMTokenList;
        className: string;
        readonly clientHeight: number;
        readonly clientLeft: number;
        readonly clientTop: number;
        readonly clientWidth: number;
        id: string;
        innerHTML: string;
        readonly localName: string;
        readonly namespaceURI: string | null;
        onfullscreenchange: ((this: Element, ev: Event) => any) | null;
        onfullscreenerror: ((this: Element, ev: Event) => any) | null;
        outerHTML: string;
        readonly ownerDocument: Document;
        readonly part: DOMTokenList;
        readonly prefix: string | null;
        readonly scrollHeight: number;
        scrollLeft: number;
        scrollTop: number;
        readonly scrollWidth: number;
        readonly shadowRoot: ShadowRoot | null;
        slot: string;
        readonly tagName: string;
        attachShadow(init: ShadowRootInit): ShadowRoot;
        checkVisibility(options?: CheckVisibilityOptions): boolean;
        closest<K extends keyof HTMLElementTagNameMap>(selector: K): HTMLElementTagNameMap[K] | null;
        closest<K extends keyof SVGElementTagNameMap>(selector: K): SVGElementTagNameMap[K] | null;
        closest<K extends keyof MathMLElementTagNameMap>(selector: K): MathMLElementTagNameMap[K] | null;
        closest<E extends Element = Element>(selectors: string): E | null;
        computedStyleMap(): StylePropertyMapReadOnly;
        getAttribute(qualifiedName: string): string | null;
        getAttributeNS(namespace: string | null, localName: string): string | null;
        getAttributeNames(): string[];
        getAttributeNode(qualifiedName: string): Attr | null;
        getAttributeNodeNS(namespace: string | null, localName: string): Attr | null;
        getBoundingClientRect(): DOMRect;
        getClientRects(): DOMRectList;
        getElementsByClassName(classNames: string): HTMLCollectionOf<Element>;
        getElementsByTagName<K extends keyof HTMLElementTagNameMap>(qualifiedName: K): HTMLCollectionOf<HTMLElementTagNameMap[K]>;
        getElementsByTagName<K extends keyof SVGElementTagNameMap>(qualifiedName: K): HTMLCollectionOf<SVGElementTagNameMap[K]>;
        getElementsByTagName<K extends keyof MathMLElementTagNameMap>(qualifiedName: K): HTMLCollectionOf<MathMLElementTagNameMap[K]>;
        getElementsByTagName<K extends keyof HTMLElementDeprecatedTagNameMap>(qualifiedName: K): HTMLCollectionOf<HTMLElementDeprecatedTagNameMap[K]>;
        getElementsByTagName(qualifiedName: string): HTMLCollectionOf<Element>;
        getElementsByTagNameNS(namespaceURI: "http://www.w3.org/1999/xhtml", localName: string): HTMLCollectionOf<HTMLElement>;
        getElementsByTagNameNS(namespaceURI: "http://www.w3.org/2000/svg", localName: string): HTMLCollectionOf<SVGElement>;
        getElementsByTagNameNS(namespaceURI: "http://www.w3.org/1998/Math/MathML", localName: string): HTMLCollectionOf<MathMLElement>;
        getElementsByTagNameNS(namespace: string | null, localName: string): HTMLCollectionOf<Element>;
        getHTML(options?: GetHTMLOptions): string;
        hasAttribute(qualifiedName: string): boolean;
        hasAttributeNS(namespace: string | null, localName: string): boolean;
        hasAttributes(): boolean;
        hasPointerCapture(pointerId: number): boolean;
        insertAdjacentElement(where: InsertPosition, element: Element): Element | null;
        insertAdjacentHTML(position: InsertPosition, string: string): void;
        insertAdjacentText(where: InsertPosition, data: string): void;
        matches(selectors: string): boolean;
        releasePointerCapture(pointerId: number): void;
        removeAttribute(qualifiedName: string): void;
        removeAttributeNS(namespace: string | null, localName: string): void;
        removeAttributeNode(attr: Attr): Attr;
        requestFullscreen(options?: FullscreenOptions): Promise<void>;
        requestPointerLock(options?: PointerLockOptions): Promise<void>;
        scroll(options?: ScrollToOptions): void;
        scroll(x: number, y: number): void;
        scrollBy(options?: ScrollToOptions): void;
        scrollBy(x: number, y: number): void;
        scrollIntoView(arg?: boolean | ScrollIntoViewOptions): void;
        scrollTo(options?: ScrollToOptions): void;
        scrollTo(x: number, y: number): void;
        setAttribute(qualifiedName: string, value: string): void;
        setAttributeNS(namespace: string | null, qualifiedName: string, value: string): void;
        setAttributeNode(attr: Attr): Attr | null;
        setAttributeNodeNS(attr: Attr): Attr | null;
        setHTMLUnsafe(html: string): void;
        setPointerCapture(pointerId: number): void;
        toggleAttribute(qualifiedName: string, force?: boolean): boolean;
        webkitMatchesSelector(selectors: string): boolean;
        readonly baseURI: string;
        readonly childNodes: NodeListOf<ChildNode>;
        readonly firstChild: ChildNode | null;
        readonly isConnected: boolean;
        readonly lastChild: ChildNode | null;
        readonly nextSibling: ChildNode | null;
        readonly nodeName: string;
        readonly nodeType: number;
        nodeValue: string | null;
        readonly parentElement: HTMLElement | null;
        readonly parentNode: ParentNode | null;
        readonly previousSibling: ChildNode | null;
        textContent: string | null;
        appendChild<T extends Node>(node: T): T;
        cloneNode(deep?: boolean): Node;
        compareDocumentPosition(other: Node): number;
        contains(other: Node | null): boolean;
        getRootNode(options?: GetRootNodeOptions): Node;
        hasChildNodes(): boolean;
        insertBefore<T extends Node>(node: T, child: Node | null): T;
        isDefaultNamespace(namespace: string | null): boolean;
        isEqualNode(otherNode: Node | null): boolean;
        isSameNode(otherNode: Node | null): boolean;
        lookupNamespaceURI(prefix: string | null): string | null;
        lookupPrefix(namespace: string | null): string | null;
        normalize(): void;
        removeChild<T extends Node>(child: T): T;
        replaceChild<T extends Node>(node: Node, child: T): T;
        readonly ELEMENT_NODE: 1;
        readonly ATTRIBUTE_NODE: 2;
        readonly TEXT_NODE: 3;
        readonly CDATA_SECTION_NODE: 4;
        readonly ENTITY_REFERENCE_NODE: 5;
        readonly ENTITY_NODE: 6;
        readonly PROCESSING_INSTRUCTION_NODE: 7;
        readonly COMMENT_NODE: 8;
        readonly DOCUMENT_NODE: 9;
        readonly DOCUMENT_TYPE_NODE: 10;
        readonly DOCUMENT_FRAGMENT_NODE: 11;
        readonly NOTATION_NODE: 12;
        readonly DOCUMENT_POSITION_DISCONNECTED: 1;
        readonly DOCUMENT_POSITION_PRECEDING: 2;
        readonly DOCUMENT_POSITION_FOLLOWING: 4;
        readonly DOCUMENT_POSITION_CONTAINS: 8;
        readonly DOCUMENT_POSITION_CONTAINED_BY: 16;
        readonly DOCUMENT_POSITION_IMPLEMENTATION_SPECIFIC: 32;
        dispatchEvent(event: Event): boolean;
        ariaAtomic: string | null;
        ariaAutoComplete: string | null;
        ariaBrailleLabel: string | null;
        ariaBrailleRoleDescription: string | null;
        ariaBusy: string | null;
        ariaChecked: string | null;
        ariaColCount: string | null;
        ariaColIndex: string | null;
        ariaColSpan: string | null;
        ariaCurrent: string | null;
        ariaDescription: string | null;
        ariaDisabled: string | null;
        ariaExpanded: string | null;
        ariaHasPopup: string | null;
        ariaHidden: string | null;
        ariaInvalid: string | null;
        ariaKeyShortcuts: string | null;
        ariaLabel: string | null;
        ariaLevel: string | null;
        ariaLive: string | null;
        ariaModal: string | null;
        ariaMultiLine: string | null;
        ariaMultiSelectable: string | null;
        ariaOrientation: string | null;
        ariaPlaceholder: string | null;
        ariaPosInSet: string | null;
        ariaPressed: string | null;
        ariaReadOnly: string | null;
        ariaRequired: string | null;
        ariaRoleDescription: string | null;
        ariaRowCount: string | null;
        ariaRowIndex: string | null;
        ariaRowSpan: string | null;
        ariaSelected: string | null;
        ariaSetSize: string | null;
        ariaSort: string | null;
        ariaValueMax: string | null;
        ariaValueMin: string | null;
        ariaValueNow: string | null;
        ariaValueText: string | null;
        role: string | null;
        animate(keyframes: Keyframe[] | PropertyIndexedKeyframes | null, options?: number | KeyframeAnimationOptions): Animation;
        getAnimations(options?: GetAnimationsOptions): Animation[];
        after(...nodes: (Node | string)[]): void;
        before(...nodes: (Node | string)[]): void;
        remove(): void;
        replaceWith(...nodes: (Node | string)[]): void;
        readonly nextElementSibling: Element | null;
        readonly previousElementSibling: Element | null;
        readonly childElementCount: number;
        readonly children: HTMLCollection;
        readonly firstElementChild: Element | null;
        readonly lastElementChild: Element | null;
        append(...nodes: (Node | string)[]): void;
        prepend(...nodes: (Node | string)[]): void;
        querySelector<K extends keyof HTMLElementTagNameMap>(selectors: K): HTMLElementTagNameMap[K] | null;
        querySelector<K extends keyof SVGElementTagNameMap>(selectors: K): SVGElementTagNameMap[K] | null;
        querySelector<K extends keyof MathMLElementTagNameMap>(selectors: K): MathMLElementTagNameMap[K] | null;
        querySelector<K extends keyof HTMLElementDeprecatedTagNameMap>(selectors: K): HTMLElementDeprecatedTagNameMap[K] | null;
        querySelector<E extends Element = Element>(selectors: string): E | null;
        querySelectorAll<K extends keyof HTMLElementTagNameMap>(selectors: K): NodeListOf<HTMLElementTagNameMap[K]>;
        querySelectorAll<K extends keyof SVGElementTagNameMap>(selectors: K): NodeListOf<SVGElementTagNameMap[K]>;
        querySelectorAll<K extends keyof MathMLElementTagNameMap>(selectors: K): NodeListOf<MathMLElementTagNameMap[K]>;
        querySelectorAll<K extends keyof HTMLElementDeprecatedTagNameMap>(selectors: K): NodeListOf<HTMLElementDeprecatedTagNameMap[K]>;
        querySelectorAll<E extends Element = Element>(selectors: string): NodeListOf<E>;
        replaceChildren(...nodes: (Node | string)[]): void;
        readonly assignedSlot: HTMLSlotElement | null;
        behaviors: import("packages/element-behaviors/dist/BehaviorMap.js").BehaviorMap;
        readonly attributeStyleMap: StylePropertyMap;
        readonly style: CSSStyleDeclaration;
        contentEditable: string;
        enterKeyHint: string;
        inputMode: string;
        readonly isContentEditable: boolean;
        onabort: ((this: GlobalEventHandlers, ev: UIEvent) => any) | null;
        onanimationcancel: ((this: GlobalEventHandlers, ev: AnimationEvent) => any) | null;
        onanimationend: ((this: GlobalEventHandlers, ev: AnimationEvent) => any) | null;
        onanimationiteration: ((this: GlobalEventHandlers, ev: AnimationEvent) => any) | null;
        onanimationstart: ((this: GlobalEventHandlers, ev: AnimationEvent) => any) | null;
        onauxclick: ((this: GlobalEventHandlers, ev: MouseEvent) => any) | null;
        onbeforeinput: ((this: GlobalEventHandlers, ev: InputEvent) => any) | null;
        onbeforetoggle: ((this: GlobalEventHandlers, ev: Event) => any) | null;
        onblur: ((this: GlobalEventHandlers, ev: FocusEvent) => any) | null;
        oncancel: ((this: GlobalEventHandlers, ev: Event) => any) | null;
        oncanplay: ((this: GlobalEventHandlers, ev: Event) => any) | null;
        oncanplaythrough: ((this: GlobalEventHandlers, ev: Event) => any) | null;
        onchange: ((this: GlobalEventHandlers, ev: Event) => any) | null;
        onclick: ((this: GlobalEventHandlers, ev: MouseEvent) => any) | null;
        onclose: ((this: GlobalEventHandlers, ev: Event) => any) | null;
        oncontextlost: ((this: GlobalEventHandlers, ev: Event) => any) | null;
        oncontextmenu: ((this: GlobalEventHandlers, ev: MouseEvent) => any) | null;
        oncontextrestored: ((this: GlobalEventHandlers, ev: Event) => any) | null;
        oncopy: ((this: GlobalEventHandlers, ev: ClipboardEvent) => any) | null;
        oncuechange: ((this: GlobalEventHandlers, ev: Event) => any) | null;
        oncut: ((this: GlobalEventHandlers, ev: ClipboardEvent) => any) | null;
        ondblclick: ((this: GlobalEventHandlers, ev: MouseEvent) => any) | null;
        ondrag: ((this: GlobalEventHandlers, ev: DragEvent) => any) | null;
        ondragend: ((this: GlobalEventHandlers, ev: DragEvent) => any) | null;
        ondragenter: ((this: GlobalEventHandlers, ev: DragEvent) => any) | null;
        ondragleave: ((this: GlobalEventHandlers, ev: DragEvent) => any) | null;
        ondragover: ((this: GlobalEventHandlers, ev: DragEvent) => any) | null;
        ondragstart: ((this: GlobalEventHandlers, ev: DragEvent) => any) | null;
        ondrop: ((this: GlobalEventHandlers, ev: DragEvent) => any) | null;
        ondurationchange: ((this: GlobalEventHandlers, ev: Event) => any) | null;
        onemptied: ((this: GlobalEventHandlers, ev: Event) => any) | null;
        onended: ((this: GlobalEventHandlers, ev: Event) => any) | null;
        onerror: OnErrorEventHandler;
        onfocus: ((this: GlobalEventHandlers, ev: FocusEvent) => any) | null;
        onformdata: ((this: GlobalEventHandlers, ev: FormDataEvent) => any) | null;
        ongotpointercapture: ((this: GlobalEventHandlers, ev: PointerEvent) => any) | null;
        oninput: ((this: GlobalEventHandlers, ev: Event) => any) | null;
        oninvalid: ((this: GlobalEventHandlers, ev: Event) => any) | null;
        onkeydown: ((this: GlobalEventHandlers, ev: KeyboardEvent) => any) | null;
        onkeypress: ((this: GlobalEventHandlers, ev: KeyboardEvent) => any) | null;
        onkeyup: ((this: GlobalEventHandlers, ev: KeyboardEvent) => any) | null;
        onload: ((this: GlobalEventHandlers, ev: Event) => any) | null;
        onloadeddata: ((this: GlobalEventHandlers, ev: Event) => any) | null;
        onloadedmetadata: ((this: GlobalEventHandlers, ev: Event) => any) | null;
        onloadstart: ((this: GlobalEventHandlers, ev: Event) => any) | null;
        onlostpointercapture: ((this: GlobalEventHandlers, ev: PointerEvent) => any) | null;
        onmousedown: ((this: GlobalEventHandlers, ev: MouseEvent) => any) | null;
        onmouseenter: ((this: GlobalEventHandlers, ev: MouseEvent) => any) | null;
        onmouseleave: ((this: GlobalEventHandlers, ev: MouseEvent) => any) | null;
        onmousemove: ((this: GlobalEventHandlers, ev: MouseEvent) => any) | null;
        onmouseout: ((this: GlobalEventHandlers, ev: MouseEvent) => any) | null;
        onmouseover: ((this: GlobalEventHandlers, ev: MouseEvent) => any) | null;
        onmouseup: ((this: GlobalEventHandlers, ev: MouseEvent) => any) | null;
        onpaste: ((this: GlobalEventHandlers, ev: ClipboardEvent) => any) | null;
        onpause: ((this: GlobalEventHandlers, ev: Event) => any) | null;
        onplay: ((this: GlobalEventHandlers, ev: Event) => any) | null;
        onplaying: ((this: GlobalEventHandlers, ev: Event) => any) | null;
        onpointercancel: ((this: GlobalEventHandlers, ev: PointerEvent) => any) | null;
        onpointerdown: ((this: GlobalEventHandlers, ev: PointerEvent) => any) | null;
        onpointerenter: ((this: GlobalEventHandlers, ev: PointerEvent) => any) | null;
        onpointerleave: ((this: GlobalEventHandlers, ev: PointerEvent) => any) | null;
        onpointermove: ((this: GlobalEventHandlers, ev: PointerEvent) => any) | null;
        onpointerout: ((this: GlobalEventHandlers, ev: PointerEvent) => any) | null;
        onpointerover: ((this: GlobalEventHandlers, ev: PointerEvent) => any) | null;
        onpointerup: ((this: GlobalEventHandlers, ev: PointerEvent) => any) | null;
        onprogress: ((this: GlobalEventHandlers, ev: ProgressEvent) => any) | null;
        onratechange: ((this: GlobalEventHandlers, ev: Event) => any) | null;
        onreset: ((this: GlobalEventHandlers, ev: Event) => any) | null;
        onresize: ((this: GlobalEventHandlers, ev: UIEvent) => any) | null;
        onscroll: ((this: GlobalEventHandlers, ev: Event) => any) | null;
        onscrollend: ((this: GlobalEventHandlers, ev: Event) => any) | null;
        onsecuritypolicyviolation: ((this: GlobalEventHandlers, ev: SecurityPolicyViolationEvent) => any) | null;
        onseeked: ((this: GlobalEventHandlers, ev: Event) => any) | null;
        onseeking: ((this: GlobalEventHandlers, ev: Event) => any) | null;
        onselect: ((this: GlobalEventHandlers, ev: Event) => any) | null;
        onselectionchange: ((this: GlobalEventHandlers, ev: Event) => any) | null;
        onselectstart: ((this: GlobalEventHandlers, ev: Event) => any) | null;
        onslotchange: ((this: GlobalEventHandlers, ev: Event) => any) | null;
        onstalled: ((this: GlobalEventHandlers, ev: Event) => any) | null;
        onsubmit: ((this: GlobalEventHandlers, ev: SubmitEvent) => any) | null;
        onsuspend: ((this: GlobalEventHandlers, ev: Event) => any) | null;
        ontimeupdate: ((this: GlobalEventHandlers, ev: Event) => any) | null;
        ontoggle: ((this: GlobalEventHandlers, ev: Event) => any) | null;
        ontouchcancel?: ((this: GlobalEventHandlers, ev: TouchEvent) => any) | null | undefined;
        ontouchend?: ((this: GlobalEventHandlers, ev: TouchEvent) => any) | null | undefined;
        ontouchmove?: ((this: GlobalEventHandlers, ev: TouchEvent) => any) | null | undefined;
        ontouchstart?: ((this: GlobalEventHandlers, ev: TouchEvent) => any) | null | undefined;
        ontransitioncancel: ((this: GlobalEventHandlers, ev: TransitionEvent) => any) | null;
        ontransitionend: ((this: GlobalEventHandlers, ev: TransitionEvent) => any) | null;
        ontransitionrun: ((this: GlobalEventHandlers, ev: TransitionEvent) => any) | null;
        ontransitionstart: ((this: GlobalEventHandlers, ev: TransitionEvent) => any) | null;
        onvolumechange: ((this: GlobalEventHandlers, ev: Event) => any) | null;
        onwaiting: ((this: GlobalEventHandlers, ev: Event) => any) | null;
        onwebkitanimationend: ((this: GlobalEventHandlers, ev: Event) => any) | null;
        onwebkitanimationiteration: ((this: GlobalEventHandlers, ev: Event) => any) | null;
        onwebkitanimationstart: ((this: GlobalEventHandlers, ev: Event) => any) | null;
        onwebkittransitionend: ((this: GlobalEventHandlers, ev: Event) => any) | null;
        onwheel: ((this: GlobalEventHandlers, ev: WheelEvent) => any) | null;
        onbeforexrselect: ((this: GlobalEventHandlers, ev: XRSessionEvent) => any) | null;
        autofocus: boolean;
        readonly dataset: DOMStringMap;
        nonce?: string;
        tabIndex: number;
        blur(): void;
        focus(options?: FocusOptions): void;
    };
    observedAttributes?: string[];
} & {
    new (...args: any[]): {
        awaitChildrenDefined: boolean;
        syncChildCallbacks: boolean;
        connectedCallback(): void;
        disconnectedCallback(): void;
        childConnectedCallback?(_child: Element): void;
        childDisconnectedCallback?(_child: Element): void;
<<<<<<< HEAD
        "__#17@#awaitedChildren": Set<Element>;
        "__#17@#runChildConnectedCallbacks"(): void;
        "__#17@#runChildConnect"(child: Element): void;
        "__#17@#runChildDisconnectedCallbacks"(): void;
        "__#17@#runChildDisconnect"(child: Element): void;
        "__#17@#unobserveChildren": (() => void) | null;
        "__#17@#createObserver"(): void;
        "__#17@#destroyObserver"(): void;
=======
        "__#18@#awaitedChildren": Set<Element>;
        "__#18@#runChildConnectedCallbacks"(): void;
        "__#18@#runChildConnect"(child: Element): void;
        "__#18@#runChildDisconnectedCallbacks"(): void;
        "__#18@#runChildDisconnect"(child: Element): void;
        "__#18@#unobserveChildren": (() => void) | null;
        "__#18@#createObserver"(): void;
        "__#18@#destroyObserver"(): void;
>>>>>>> 64303f70
        adoptedCallback?(): void;
        attributeChangedCallback?(name: string, oldVal: string | null, newVal: string | null): void;
        accessKey: string;
        readonly accessKeyLabel: string;
        autocapitalize: string;
        dir: string;
        draggable: boolean;
        hidden: boolean;
        inert: boolean;
        innerText: string;
        lang: string;
        readonly offsetHeight: number;
        readonly offsetLeft: number;
        readonly offsetParent: Element | null;
        readonly offsetTop: number;
        readonly offsetWidth: number;
        outerText: string;
        popover: string | null;
        spellcheck: boolean;
        title: string;
        translate: boolean;
        attachInternals(): ElementInternals;
        click(): void;
        hidePopover(): void;
        showPopover(): void;
        togglePopover(force?: boolean): boolean;
        addEventListener<K extends keyof HTMLElementEventMap>(type: K, listener: (this: HTMLElement, ev: HTMLElementEventMap[K]) => any, options?: boolean | AddEventListenerOptions): void;
        addEventListener(type: string, listener: EventListenerOrEventListenerObject, options?: boolean | AddEventListenerOptions): void;
        removeEventListener<K extends keyof HTMLElementEventMap>(type: K, listener: (this: HTMLElement, ev: HTMLElementEventMap[K]) => any, options?: boolean | EventListenerOptions): void;
        removeEventListener(type: string, listener: EventListenerOrEventListenerObject, options?: boolean | EventListenerOptions): void;
        readonly attributes: NamedNodeMap;
        readonly classList: DOMTokenList;
        className: string;
        readonly clientHeight: number;
        readonly clientLeft: number;
        readonly clientTop: number;
        readonly clientWidth: number;
        id: string;
        innerHTML: string;
        readonly localName: string;
        readonly namespaceURI: string | null;
        onfullscreenchange: ((this: Element, ev: Event) => any) | null;
        onfullscreenerror: ((this: Element, ev: Event) => any) | null;
        outerHTML: string;
        readonly ownerDocument: Document;
        readonly part: DOMTokenList;
        readonly prefix: string | null;
        readonly scrollHeight: number;
        scrollLeft: number;
        scrollTop: number;
        readonly scrollWidth: number;
        readonly shadowRoot: ShadowRoot | null;
        slot: string;
        readonly tagName: string;
        attachShadow(init: ShadowRootInit): ShadowRoot;
        checkVisibility(options?: CheckVisibilityOptions): boolean;
        closest<K extends keyof HTMLElementTagNameMap>(selector: K): HTMLElementTagNameMap[K] | null;
        closest<K extends keyof SVGElementTagNameMap>(selector: K): SVGElementTagNameMap[K] | null;
        closest<K extends keyof MathMLElementTagNameMap>(selector: K): MathMLElementTagNameMap[K] | null;
        closest<E extends Element = Element>(selectors: string): E | null;
        computedStyleMap(): StylePropertyMapReadOnly;
        getAttribute(qualifiedName: string): string | null;
        getAttributeNS(namespace: string | null, localName: string): string | null;
        getAttributeNames(): string[];
        getAttributeNode(qualifiedName: string): Attr | null;
        getAttributeNodeNS(namespace: string | null, localName: string): Attr | null;
        getBoundingClientRect(): DOMRect;
        getClientRects(): DOMRectList;
        getElementsByClassName(classNames: string): HTMLCollectionOf<Element>;
        getElementsByTagName<K extends keyof HTMLElementTagNameMap>(qualifiedName: K): HTMLCollectionOf<HTMLElementTagNameMap[K]>;
        getElementsByTagName<K extends keyof SVGElementTagNameMap>(qualifiedName: K): HTMLCollectionOf<SVGElementTagNameMap[K]>;
        getElementsByTagName<K extends keyof MathMLElementTagNameMap>(qualifiedName: K): HTMLCollectionOf<MathMLElementTagNameMap[K]>;
        getElementsByTagName<K extends keyof HTMLElementDeprecatedTagNameMap>(qualifiedName: K): HTMLCollectionOf<HTMLElementDeprecatedTagNameMap[K]>;
        getElementsByTagName(qualifiedName: string): HTMLCollectionOf<Element>;
        getElementsByTagNameNS(namespaceURI: "http://www.w3.org/1999/xhtml", localName: string): HTMLCollectionOf<HTMLElement>;
        getElementsByTagNameNS(namespaceURI: "http://www.w3.org/2000/svg", localName: string): HTMLCollectionOf<SVGElement>;
        getElementsByTagNameNS(namespaceURI: "http://www.w3.org/1998/Math/MathML", localName: string): HTMLCollectionOf<MathMLElement>;
        getElementsByTagNameNS(namespace: string | null, localName: string): HTMLCollectionOf<Element>;
        getHTML(options?: GetHTMLOptions): string;
        hasAttribute(qualifiedName: string): boolean;
        hasAttributeNS(namespace: string | null, localName: string): boolean;
        hasAttributes(): boolean;
        hasPointerCapture(pointerId: number): boolean;
        insertAdjacentElement(where: InsertPosition, element: Element): Element | null;
        insertAdjacentHTML(position: InsertPosition, string: string): void;
        insertAdjacentText(where: InsertPosition, data: string): void;
        matches(selectors: string): boolean;
        releasePointerCapture(pointerId: number): void;
        removeAttribute(qualifiedName: string): void;
        removeAttributeNS(namespace: string | null, localName: string): void;
        removeAttributeNode(attr: Attr): Attr;
        requestFullscreen(options?: FullscreenOptions): Promise<void>;
        requestPointerLock(options?: PointerLockOptions): Promise<void>;
        scroll(options?: ScrollToOptions): void;
        scroll(x: number, y: number): void;
        scrollBy(options?: ScrollToOptions): void;
        scrollBy(x: number, y: number): void;
        scrollIntoView(arg?: boolean | ScrollIntoViewOptions): void;
        scrollTo(options?: ScrollToOptions): void;
        scrollTo(x: number, y: number): void;
        setAttribute(qualifiedName: string, value: string): void;
        setAttributeNS(namespace: string | null, qualifiedName: string, value: string): void;
        setAttributeNode(attr: Attr): Attr | null;
        setAttributeNodeNS(attr: Attr): Attr | null;
        setHTMLUnsafe(html: string): void;
        setPointerCapture(pointerId: number): void;
        toggleAttribute(qualifiedName: string, force?: boolean): boolean;
        webkitMatchesSelector(selectors: string): boolean;
        readonly baseURI: string;
        readonly childNodes: NodeListOf<ChildNode>;
        readonly firstChild: ChildNode | null;
        readonly isConnected: boolean;
        readonly lastChild: ChildNode | null;
        readonly nextSibling: ChildNode | null;
        readonly nodeName: string;
        readonly nodeType: number;
        nodeValue: string | null;
        readonly parentElement: HTMLElement | null;
        readonly parentNode: ParentNode | null;
        readonly previousSibling: ChildNode | null;
        textContent: string | null;
        appendChild<T extends Node>(node: T): T;
        cloneNode(deep?: boolean): Node;
        compareDocumentPosition(other: Node): number;
        contains(other: Node | null): boolean;
        getRootNode(options?: GetRootNodeOptions): Node;
        hasChildNodes(): boolean;
        insertBefore<T extends Node>(node: T, child: Node | null): T;
        isDefaultNamespace(namespace: string | null): boolean;
        isEqualNode(otherNode: Node | null): boolean;
        isSameNode(otherNode: Node | null): boolean;
        lookupNamespaceURI(prefix: string | null): string | null;
        lookupPrefix(namespace: string | null): string | null;
        normalize(): void;
        removeChild<T extends Node>(child: T): T;
        replaceChild<T extends Node>(node: Node, child: T): T;
        readonly ELEMENT_NODE: 1;
        readonly ATTRIBUTE_NODE: 2;
        readonly TEXT_NODE: 3;
        readonly CDATA_SECTION_NODE: 4;
        readonly ENTITY_REFERENCE_NODE: 5;
        readonly ENTITY_NODE: 6;
        readonly PROCESSING_INSTRUCTION_NODE: 7;
        readonly COMMENT_NODE: 8;
        readonly DOCUMENT_NODE: 9;
        readonly DOCUMENT_TYPE_NODE: 10;
        readonly DOCUMENT_FRAGMENT_NODE: 11;
        readonly NOTATION_NODE: 12;
        readonly DOCUMENT_POSITION_DISCONNECTED: 1;
        readonly DOCUMENT_POSITION_PRECEDING: 2;
        readonly DOCUMENT_POSITION_FOLLOWING: 4;
        readonly DOCUMENT_POSITION_CONTAINS: 8;
        readonly DOCUMENT_POSITION_CONTAINED_BY: 16;
        readonly DOCUMENT_POSITION_IMPLEMENTATION_SPECIFIC: 32;
        dispatchEvent(event: Event): boolean;
        ariaAtomic: string | null;
        ariaAutoComplete: string | null;
        ariaBrailleLabel: string | null;
        ariaBrailleRoleDescription: string | null;
        ariaBusy: string | null;
        ariaChecked: string | null;
        ariaColCount: string | null;
        ariaColIndex: string | null;
        ariaColSpan: string | null;
        ariaCurrent: string | null;
        ariaDescription: string | null;
        ariaDisabled: string | null;
        ariaExpanded: string | null;
        ariaHasPopup: string | null;
        ariaHidden: string | null;
        ariaInvalid: string | null;
        ariaKeyShortcuts: string | null;
        ariaLabel: string | null;
        ariaLevel: string | null;
        ariaLive: string | null;
        ariaModal: string | null;
        ariaMultiLine: string | null;
        ariaMultiSelectable: string | null;
        ariaOrientation: string | null;
        ariaPlaceholder: string | null;
        ariaPosInSet: string | null;
        ariaPressed: string | null;
        ariaReadOnly: string | null;
        ariaRequired: string | null;
        ariaRoleDescription: string | null;
        ariaRowCount: string | null;
        ariaRowIndex: string | null;
        ariaRowSpan: string | null;
        ariaSelected: string | null;
        ariaSetSize: string | null;
        ariaSort: string | null;
        ariaValueMax: string | null;
        ariaValueMin: string | null;
        ariaValueNow: string | null;
        ariaValueText: string | null;
        role: string | null;
        animate(keyframes: Keyframe[] | PropertyIndexedKeyframes | null, options?: number | KeyframeAnimationOptions): Animation;
        getAnimations(options?: GetAnimationsOptions): Animation[];
        after(...nodes: (Node | string)[]): void;
        before(...nodes: (Node | string)[]): void;
        remove(): void;
        replaceWith(...nodes: (Node | string)[]): void;
        readonly nextElementSibling: Element | null;
        readonly previousElementSibling: Element | null;
        readonly childElementCount: number;
        readonly children: HTMLCollection;
        readonly firstElementChild: Element | null;
        readonly lastElementChild: Element | null;
        append(...nodes: (Node | string)[]): void;
        prepend(...nodes: (Node | string)[]): void;
        querySelector<K extends keyof HTMLElementTagNameMap>(selectors: K): HTMLElementTagNameMap[K] | null;
        querySelector<K extends keyof SVGElementTagNameMap>(selectors: K): SVGElementTagNameMap[K] | null;
        querySelector<K extends keyof MathMLElementTagNameMap>(selectors: K): MathMLElementTagNameMap[K] | null;
        querySelector<K extends keyof HTMLElementDeprecatedTagNameMap>(selectors: K): HTMLElementDeprecatedTagNameMap[K] | null;
        querySelector<E extends Element = Element>(selectors: string): E | null;
        querySelectorAll<K extends keyof HTMLElementTagNameMap>(selectors: K): NodeListOf<HTMLElementTagNameMap[K]>;
        querySelectorAll<K extends keyof SVGElementTagNameMap>(selectors: K): NodeListOf<SVGElementTagNameMap[K]>;
        querySelectorAll<K extends keyof MathMLElementTagNameMap>(selectors: K): NodeListOf<MathMLElementTagNameMap[K]>;
        querySelectorAll<K extends keyof HTMLElementDeprecatedTagNameMap>(selectors: K): NodeListOf<HTMLElementDeprecatedTagNameMap[K]>;
        querySelectorAll<E extends Element = Element>(selectors: string): NodeListOf<E>;
        replaceChildren(...nodes: (Node | string)[]): void;
        readonly assignedSlot: HTMLSlotElement | null;
        behaviors: import("packages/element-behaviors/dist/BehaviorMap.js").BehaviorMap;
        readonly attributeStyleMap: StylePropertyMap;
        readonly style: CSSStyleDeclaration;
        contentEditable: string;
        enterKeyHint: string;
        inputMode: string;
        readonly isContentEditable: boolean;
        onabort: ((this: GlobalEventHandlers, ev: UIEvent) => any) | null;
        onanimationcancel: ((this: GlobalEventHandlers, ev: AnimationEvent) => any) | null;
        onanimationend: ((this: GlobalEventHandlers, ev: AnimationEvent) => any) | null;
        onanimationiteration: ((this: GlobalEventHandlers, ev: AnimationEvent) => any) | null;
        onanimationstart: ((this: GlobalEventHandlers, ev: AnimationEvent) => any) | null;
        onauxclick: ((this: GlobalEventHandlers, ev: MouseEvent) => any) | null;
        onbeforeinput: ((this: GlobalEventHandlers, ev: InputEvent) => any) | null;
        onbeforetoggle: ((this: GlobalEventHandlers, ev: Event) => any) | null;
        onblur: ((this: GlobalEventHandlers, ev: FocusEvent) => any) | null;
        oncancel: ((this: GlobalEventHandlers, ev: Event) => any) | null;
        oncanplay: ((this: GlobalEventHandlers, ev: Event) => any) | null;
        oncanplaythrough: ((this: GlobalEventHandlers, ev: Event) => any) | null;
        onchange: ((this: GlobalEventHandlers, ev: Event) => any) | null;
        onclick: ((this: GlobalEventHandlers, ev: MouseEvent) => any) | null;
        onclose: ((this: GlobalEventHandlers, ev: Event) => any) | null;
        oncontextlost: ((this: GlobalEventHandlers, ev: Event) => any) | null;
        oncontextmenu: ((this: GlobalEventHandlers, ev: MouseEvent) => any) | null;
        oncontextrestored: ((this: GlobalEventHandlers, ev: Event) => any) | null;
        oncopy: ((this: GlobalEventHandlers, ev: ClipboardEvent) => any) | null;
        oncuechange: ((this: GlobalEventHandlers, ev: Event) => any) | null;
        oncut: ((this: GlobalEventHandlers, ev: ClipboardEvent) => any) | null;
        ondblclick: ((this: GlobalEventHandlers, ev: MouseEvent) => any) | null;
        ondrag: ((this: GlobalEventHandlers, ev: DragEvent) => any) | null;
        ondragend: ((this: GlobalEventHandlers, ev: DragEvent) => any) | null;
        ondragenter: ((this: GlobalEventHandlers, ev: DragEvent) => any) | null;
        ondragleave: ((this: GlobalEventHandlers, ev: DragEvent) => any) | null;
        ondragover: ((this: GlobalEventHandlers, ev: DragEvent) => any) | null;
        ondragstart: ((this: GlobalEventHandlers, ev: DragEvent) => any) | null;
        ondrop: ((this: GlobalEventHandlers, ev: DragEvent) => any) | null;
        ondurationchange: ((this: GlobalEventHandlers, ev: Event) => any) | null;
        onemptied: ((this: GlobalEventHandlers, ev: Event) => any) | null;
        onended: ((this: GlobalEventHandlers, ev: Event) => any) | null;
        onerror: OnErrorEventHandler;
        onfocus: ((this: GlobalEventHandlers, ev: FocusEvent) => any) | null;
        onformdata: ((this: GlobalEventHandlers, ev: FormDataEvent) => any) | null;
        ongotpointercapture: ((this: GlobalEventHandlers, ev: PointerEvent) => any) | null;
        oninput: ((this: GlobalEventHandlers, ev: Event) => any) | null;
        oninvalid: ((this: GlobalEventHandlers, ev: Event) => any) | null;
        onkeydown: ((this: GlobalEventHandlers, ev: KeyboardEvent) => any) | null;
        onkeypress: ((this: GlobalEventHandlers, ev: KeyboardEvent) => any) | null;
        onkeyup: ((this: GlobalEventHandlers, ev: KeyboardEvent) => any) | null;
        onload: ((this: GlobalEventHandlers, ev: Event) => any) | null;
        onloadeddata: ((this: GlobalEventHandlers, ev: Event) => any) | null;
        onloadedmetadata: ((this: GlobalEventHandlers, ev: Event) => any) | null;
        onloadstart: ((this: GlobalEventHandlers, ev: Event) => any) | null;
        onlostpointercapture: ((this: GlobalEventHandlers, ev: PointerEvent) => any) | null;
        onmousedown: ((this: GlobalEventHandlers, ev: MouseEvent) => any) | null;
        onmouseenter: ((this: GlobalEventHandlers, ev: MouseEvent) => any) | null;
        onmouseleave: ((this: GlobalEventHandlers, ev: MouseEvent) => any) | null;
        onmousemove: ((this: GlobalEventHandlers, ev: MouseEvent) => any) | null;
        onmouseout: ((this: GlobalEventHandlers, ev: MouseEvent) => any) | null;
        onmouseover: ((this: GlobalEventHandlers, ev: MouseEvent) => any) | null;
        onmouseup: ((this: GlobalEventHandlers, ev: MouseEvent) => any) | null;
        onpaste: ((this: GlobalEventHandlers, ev: ClipboardEvent) => any) | null;
        onpause: ((this: GlobalEventHandlers, ev: Event) => any) | null;
        onplay: ((this: GlobalEventHandlers, ev: Event) => any) | null;
        onplaying: ((this: GlobalEventHandlers, ev: Event) => any) | null;
        onpointercancel: ((this: GlobalEventHandlers, ev: PointerEvent) => any) | null;
        onpointerdown: ((this: GlobalEventHandlers, ev: PointerEvent) => any) | null;
        onpointerenter: ((this: GlobalEventHandlers, ev: PointerEvent) => any) | null;
        onpointerleave: ((this: GlobalEventHandlers, ev: PointerEvent) => any) | null;
        onpointermove: ((this: GlobalEventHandlers, ev: PointerEvent) => any) | null;
        onpointerout: ((this: GlobalEventHandlers, ev: PointerEvent) => any) | null;
        onpointerover: ((this: GlobalEventHandlers, ev: PointerEvent) => any) | null;
        onpointerup: ((this: GlobalEventHandlers, ev: PointerEvent) => any) | null;
        onprogress: ((this: GlobalEventHandlers, ev: ProgressEvent) => any) | null;
        onratechange: ((this: GlobalEventHandlers, ev: Event) => any) | null;
        onreset: ((this: GlobalEventHandlers, ev: Event) => any) | null;
        onresize: ((this: GlobalEventHandlers, ev: UIEvent) => any) | null;
        onscroll: ((this: GlobalEventHandlers, ev: Event) => any) | null;
        onscrollend: ((this: GlobalEventHandlers, ev: Event) => any) | null;
        onsecuritypolicyviolation: ((this: GlobalEventHandlers, ev: SecurityPolicyViolationEvent) => any) | null;
        onseeked: ((this: GlobalEventHandlers, ev: Event) => any) | null;
        onseeking: ((this: GlobalEventHandlers, ev: Event) => any) | null;
        onselect: ((this: GlobalEventHandlers, ev: Event) => any) | null;
        onselectionchange: ((this: GlobalEventHandlers, ev: Event) => any) | null;
        onselectstart: ((this: GlobalEventHandlers, ev: Event) => any) | null;
        onslotchange: ((this: GlobalEventHandlers, ev: Event) => any) | null;
        onstalled: ((this: GlobalEventHandlers, ev: Event) => any) | null;
        onsubmit: ((this: GlobalEventHandlers, ev: SubmitEvent) => any) | null;
        onsuspend: ((this: GlobalEventHandlers, ev: Event) => any) | null;
        ontimeupdate: ((this: GlobalEventHandlers, ev: Event) => any) | null;
        ontoggle: ((this: GlobalEventHandlers, ev: Event) => any) | null;
        ontouchcancel?: ((this: GlobalEventHandlers, ev: TouchEvent) => any) | null | undefined;
        ontouchend?: ((this: GlobalEventHandlers, ev: TouchEvent) => any) | null | undefined;
        ontouchmove?: ((this: GlobalEventHandlers, ev: TouchEvent) => any) | null | undefined;
        ontouchstart?: ((this: GlobalEventHandlers, ev: TouchEvent) => any) | null | undefined;
        ontransitioncancel: ((this: GlobalEventHandlers, ev: TransitionEvent) => any) | null;
        ontransitionend: ((this: GlobalEventHandlers, ev: TransitionEvent) => any) | null;
        ontransitionrun: ((this: GlobalEventHandlers, ev: TransitionEvent) => any) | null;
        ontransitionstart: ((this: GlobalEventHandlers, ev: TransitionEvent) => any) | null;
        onvolumechange: ((this: GlobalEventHandlers, ev: Event) => any) | null;
        onwaiting: ((this: GlobalEventHandlers, ev: Event) => any) | null;
        onwebkitanimationend: ((this: GlobalEventHandlers, ev: Event) => any) | null;
        onwebkitanimationiteration: ((this: GlobalEventHandlers, ev: Event) => any) | null;
        onwebkitanimationstart: ((this: GlobalEventHandlers, ev: Event) => any) | null;
        onwebkittransitionend: ((this: GlobalEventHandlers, ev: Event) => any) | null;
        onwheel: ((this: GlobalEventHandlers, ev: WheelEvent) => any) | null;
        onbeforexrselect: ((this: GlobalEventHandlers, ev: XRSessionEvent) => any) | null;
        autofocus: boolean;
        readonly dataset: DOMStringMap;
        nonce?: string;
        tabIndex: number;
        blur(): void;
        focus(options?: FocusOptions): void;
    };
    observedAttributes?: string[];
} & {
    new (...a: any[]): {
        set<T extends any, K extends keyof T, V extends T[K]>(props: Partial<Record<K, V>>): any;
    };
} & typeof Transformable;
/**
 * @abstract
 * @class SharedAPI - This is an abstract base class that provides common
 * properties and methods for the non-abstract [`Element3D`](./Element3D) and
 * [`Scene`](./Scene) custom element classes.
 *
 * This class is not intended for extension by end users. You'll want to extend
 * from [`Scene`](./Scene) or [`Element3D`](./Element3D) (or their
 * subclasses) instead of this class.
 *
 * For purposes of documentation it is still useful to know what properties and
 * methods subclasses inherit from here.
 *
 * @extends Settable
 * @extends Transformable
 */
export declare class SharedAPI extends SharedAPI_base {
    #private;
    /** @deprecated use `.defineElement()` instead */
    static define(name?: string): void;
    /** @property {boolean} isScene - True if a subclass of this class is a Scene. */
    isScene: boolean;
    /**
     * @property {boolean} isElement3D - True if a subclass of this class is an `Element3D`.
     */
    isElement3D: boolean;
    /**
     * @property {string | number | null} opacity -
     *
     * *attribute*
     *
     * Default: `1`
     *
     * Set the object's opacity.
     *
     * The value should be a number from `0` to `1`. `0` is fully transparent, and `1` is fully opaque.
     */
    set opacity(newValue: number | SinglePropertyFunction);
    get opacity(): number;
    /**
     * @property {boolean} debug -
     *
     * `attribute`
     *
     * Default: `false`
     *
     * When `true`, show debug visuals for the object. Not all objects implement
     * debug visuals yet.
     */
    debug: boolean;
    /**
     * @deprecated
     * @property {boolean} glLoaded
     *
     * DEPRECATED Now always true. For logic depending on this in an effect (f.e. returning early when false), instead init things when an element is connected, and uninit when an element is disconnected.
     *
     * *readonly*
     */
    get glLoaded(): boolean;
    /**
     * @deprecated
     * @property {boolean} cssLoaded
     *
     * DEPRECATED Now always true. For logic depending on this in an effect (f.e. returning early when false), instead init things when an element is connected, and uninit when an element is disconnected.
     *
     * *readonly*
     */
    get cssLoaded(): boolean;
    /**
     * @property {THREE.Scene} scene -
     *
     * *signal*, *readonly*
     *
     * The `<lume-scene>` that the element is a child or grandchild of, `null`
     * if the element is not a descendant of a Scene, `null` if the child is a
     * descendant of a Scene that is not connected into the DOM, or `null` if
     * the element is a descendant of a connected Scene but the element is not
     * participating in the composed tree (i.e. the element is not distributed
     * to a `<slot>` element of a ShadowRoot of the element's parent).
     */
    get scene(): Scene | null;
    /**
     * @property {Object3D} three -
     *
     * *readonly*
     *
     * The WebGL rendering content of this element. Useful if you know Three.js
     * APIs. See
     * [`Object3D`](https://threejs.org/docs/index.html#api/en/core/Object3D).
     */
    get three(): ReturnType<this['makeThreeObject3d']>;
    /**
     * @method recreateThree - Replaces the current three object with a new
     * one, reconnecting it to the same parent and children. This can be useful
     * in scenarios where a property of a three object needs to be updated but the property
     * can only be updated via the constructor, requiring us to make a new object.
     */
    recreateThree(): void;
    /**
     * @property {Object3D} threeCSS -
     *
     * *readonly*
     *
     * The CSS rendering content of this element. Useful if you know Three.js
     * APIs. See
     * [`THREE.Object3D`](https://threejs.org/docs/index.html#api/en/core/Object3D).
     */
    get threeCSS(): ReturnType<this['makeThreeCSSObject']>;
    /**
     * @method recreateThreeCSS - Replaces the current threeCSS object with a new
     * one, reconnecting it to the same parent and children. This can be useful
     * in scenarios where a property of a threeCSS object needs to be updated but the property
     * can only be updated via the constructor, requiring us to make a new object.
     */
    recreateThreeCSS(): void;
    connectedCallback(): void;
    disconnectedCallback(): void;
    composedCallback(composedParent: Element, compositionType: CompositionType): void;
    uncomposedCallback(uncomposedParent: Element, compositionType: CompositionType): void;
    /**
     * Called whenever a child element is composed to this element.
     * This is called with a `compositionType` argument that tells us how the element is
     * composed relative to the ["composed tree"](https://developer.mozilla.org/en-US/docs/Web/Web_Components/Using_shadow_DOM).
     *
     * @param  {"root" | "slot" | "actual"} compositionType - If the value is
     * `"root"`, then the child was composed as a child of a shadow root of the
     * current element. If the value is `"slot"`, then the child was composed (i.e. distributed, or assigned) to
     * the current element via a [`<slot>`](https://developer.mozilla.org/en-US/docs/Web/HTML/Element/slot) element.
     * If the value is `"actual"`, then the child was composed to the current
     * element as a regular child (`childComposedCallback` with `"actual"` passed
     * in is essentially the same as [`ChildTracker`](./ChildTracker)'s [`childConnectedCallback`](./ChildTracker#childconnectedcallback)).
     */
    childComposedCallback(child: Element, _compositionType: CompositionType): void;
    childUncomposedCallback(child: Element, _compositionType: CompositionType): void;
    /** @abstract */
    traverseSceneGraph(_visitor: (el: SharedAPI) => void, _waitForUpgrade?: boolean): Promise<void> | void;
    /**
     * Overrides [`TreeNode.parentLumeElement`](./TreeNode?id=parentLumeElement) to assert
     * that parents are `SharedAPI` (`Element3D` or `Scene`) instances.
     */
    get parentLumeElement(): SharedAPI | null;
    /**
     * @method needsUpdate - Schedules a rendering update for the element.
     * Usually you don't need to call this when using the outer APIs, as setting
     * attributes or properties will queue an update.
     *
     * But if you're doing something special to an Element3D or a Scene, f.e.
     * modifying the [`.three`](#three) or [`.threeCSS`](#threeCSS) properties
     * whose updates are not tracked (are not reactive), you should call this so
     * that LUME will know to re-render the visuals for the element.
     *
     * Example:
     *
     * ```js
     * const mesh = document.querySelector('lume-mesh')
     *
     * // Custom modification of underlying Three.js objects:
     * mesh.three.material.transparent = true
     * mesh.three.material.opacity = 0.4
     * mesh.three.add(new THREE.Mesh(...))
     *
     * // Tell LUME the elements needs to be re-rendered.
     * mesh.needsUpdate()
     * ```
     */
    needsUpdate(): void;
    get _elementOperations(): ElementOperations;
    get composedLumeChildren(): Element3D[];
    /**
     * @method makeThreeObject3d -
     *
     * *protected*
     *
     * Creates a LUME element's Three.js object for
     * WebGL rendering. `<lume-mesh>` elements override this to create and return
     * [THREE.Mesh](https://threejs.org/docs/index.html?q=mesh#api/en/objects/Mesh) instances,
     * for example.
     */
    makeThreeObject3d(): Object3D;
    /**
     * @method makeThreeCSSObject -
     *
     * *protected*
     *
     * Creates a LUME element's Three.js object
     * for CSS rendering. At the moment this is not overriden by any
     * subclasses, and always creates `CSS3DObjectNested` instances for CSS
     * rendering, which is a modified version of
     * [THREE.CSS3DObject](https://github.com/mrdoob/three.js/blob/b13eccc8bf1b6aeecf6e5652ba18d2425f6ec22f/examples/js/renderers/CSS3DRenderer.js#L7).
     */
    makeThreeCSSObject(): Object3D;
    get composedLumeParent(): SharedAPI | null;
    get composedSceneGraphParent(): SharedAPI | null;
    /**
     * Takes all the current component values (position, rotation, etc) and
     * calculates a transformation matrix from them (currently a THREE.Matrix4,
     * but it used to be a DOMMatrix).
     *
     * TODO #66: make sure this is called after size calculations when we
     * move _calcSize to a render task.
     */
    _calculateMatrix(): void;
    _updateRotation(): void;
    _updateScale(): void;
    /**
     * @property {number} version -
     *
     * `signal`
     *
     * Default: `0`
     *
     * Incremented any time the element has been updated for rendering in an
     * animation frame. Any time this changes, it means the underlying Three.js
     * world matrices for this element and its sub tree have been calculated.
     */
    version: number;
    updateWorldMatrices(traverse?: boolean): void;
    /**
     * This is called by Motor on each update before the GL or CSS renderers
     * will re-render. This does not fire repeatedly endlessly, it only fires
     * (in the next animation frame) as a response to modifying any of an
     * Element3D's properties/attributes (modifying a property enqueues a render
     * task that calls update).
     */
    update(_timestamp: number, _deltaTime: number): void;
    childConnectedCallback(child: Element): void;
    childDisconnectedCallback(child: Element): void;
    setAttribute(attr: string, value: any): void;
    get _composedChildren(): SharedAPI[];
    static css: string;
}
export {};
//# sourceMappingURL=SharedAPI.d.ts.map<|MERGE_RESOLUTION|>--- conflicted
+++ resolved
@@ -9,13 +9,8 @@
 export type BaseAttributes = TransformableAttributes | 'opacity';
 declare const SharedAPI_base: {
     new (...args: any[]): {
-<<<<<<< HEAD
-        initialBehaviors?: Record<string, string> | undefined;
-        "__#18@#setBehaviors"(): void;
-=======
         initialBehaviors?: Record<string, string>;
         "__#19@#setBehaviors"(): void;
->>>>>>> 64303f70
         connectedCallback?(): void;
         disconnectedCallback?(): void;
         adoptedCallback?(): void;
@@ -362,16 +357,6 @@
         disconnectedCallback(): void;
         childConnectedCallback?(_child: Element): void;
         childDisconnectedCallback?(_child: Element): void;
-<<<<<<< HEAD
-        "__#17@#awaitedChildren": Set<Element>;
-        "__#17@#runChildConnectedCallbacks"(): void;
-        "__#17@#runChildConnect"(child: Element): void;
-        "__#17@#runChildDisconnectedCallbacks"(): void;
-        "__#17@#runChildDisconnect"(child: Element): void;
-        "__#17@#unobserveChildren": (() => void) | null;
-        "__#17@#createObserver"(): void;
-        "__#17@#destroyObserver"(): void;
-=======
         "__#18@#awaitedChildren": Set<Element>;
         "__#18@#runChildConnectedCallbacks"(): void;
         "__#18@#runChildConnect"(child: Element): void;
@@ -380,7 +365,6 @@
         "__#18@#unobserveChildren": (() => void) | null;
         "__#18@#createObserver"(): void;
         "__#18@#destroyObserver"(): void;
->>>>>>> 64303f70
         adoptedCallback?(): void;
         attributeChangedCallback?(name: string, oldVal: string | null, newVal: string | null): void;
         accessKey: string;
