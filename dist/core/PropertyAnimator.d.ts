import type { Constructor } from 'lowclass/dist/Constructor.js';
import { type RenderTask } from './Motor.js';
import { XYZSizeModeValues, type SizeModeValue } from '../xyz-values/XYZSizeModeValues.js';
import { XYZNonNegativeValues } from '../xyz-values/XYZNonNegativeValues.js';
import type { XYZValues, XYZPartialValuesArray, XYZPartialValuesObject } from '../xyz-values/XYZValues.js';
import type { XYZNumberValues } from '../xyz-values/XYZNumberValues.js';
import type { PossiblyCustomElement } from './PossibleCustomElement.js';
/**
 * @mixin - TODO make this @mixin tag do something in the docs.
 * @class PropertyAnimator - This is a utility mixin class to make some Lume
 * element properties animatable when provided a function. This allows animation
 * of some properties like so:
 *
 * ```js
 * const box = document.querySelector('lume-box')
 * box.rotation = (x, y, z, t, dt) => [x, ++y, z]
 * box.opacity = (opacity, t, dt) => opacity - 0.01
 * ```
 *
 * Currently it is only for any XYZValues properties (for example `position`, `rotation`, etc), or `opacity`.
 *
 * For an `XYZValues` property, the function accepts the current x, y, z, time,
 * and deltaTime values for the current frame, and should return the new desired
 * values.
 *
 * For `opacity` it is similar, but the function accepts a opacity, time, and
 * deltaTime, and should return the new desired opacity.
 */
export declare function PropertyAnimator<T extends Constructor<PossiblyCustomElement>>(Base?: T): {
    new (...a: any[]): {
        _setPropertyXYZ<K extends keyof any, V>(name: K, xyz: XYZValues, newValue: V): void;
<<<<<<< HEAD
        _setPropertySingle<K_1 extends keyof any, V_1>(name: K_1, setter: (newValue: any[K_1]) => void, newValue: V_1): void;
        "__#15@#propertyFunctions": Map<string, RenderTask> | null;
        "__#15@#settingValueFromPropFunction": boolean;
        "__#15@#handleXYZPropertyFunction"(fn: XYZNumberValuesPropertyFunction, name: keyof any, xyz: XYZValues): void;
        "__#15@#handleSinglePropertyFunction"(fn: SinglePropertyFunction, name: keyof any): void;
        "__#15@#removePropertyFunction"(name: keyof any): void;
=======
        _setPropertySingle<K extends keyof any, V>(name: K, setter: (newValue: any[K]) => void, newValue: V): void;
        "__#16@#propertyFunctions": Map<string, RenderTask> | null;
        "__#16@#settingValueFromPropFunction": boolean;
        "__#16@#handleXYZPropertyFunction"(fn: XYZNumberValuesPropertyFunction, name: keyof any, xyz: XYZValues): void;
        "__#16@#handleSinglePropertyFunction"(fn: SinglePropertyFunction, name: keyof any): void;
        "__#16@#removePropertyFunction"(name: keyof any): void;
>>>>>>> 64303f70
        removeAllPropertyFunctions(): void;
        disconnectedCallback(): void;
        connectedCallback?(): void;
        adoptedCallback?(): void;
        attributeChangedCallback?(name: string, oldVal: string | null, newVal: string | null): void;
    };
} & T;
export type XYZValuesProperty<XYZValuesType extends XYZValues, DataType> = XYZValuesType | XYZPartialValuesArray<DataType> | XYZPartialValuesObject<DataType> | string;
export type XYZNumberValuesProperty = XYZValuesProperty<XYZNumberValues, number>;
export type XYZNonNegativeNumberValuesProperty = XYZValuesProperty<XYZNonNegativeValues, number>;
export type XYZSizeModeValuesProperty = XYZValuesProperty<XYZSizeModeValues, SizeModeValue>;
export type XYZValuesPropertyFunction<XYZValuesPropertyType, DataType> = (x: DataType, y: DataType, z: DataType, time: number, deltaTime: number) => XYZValuesPropertyType | false;
export type XYZNumberValuesPropertyFunction = XYZValuesPropertyFunction<XYZNumberValuesProperty, number>;
export type XYZNonNegativeNumberValuesPropertyFunction = XYZValuesPropertyFunction<XYZNonNegativeNumberValuesProperty, number>;
export type SinglePropertyFunction = (value: number, time: number) => number | false;
//# sourceMappingURL=PropertyAnimator.d.ts.map<|MERGE_RESOLUTION|>--- conflicted
+++ resolved
@@ -29,21 +29,12 @@
 export declare function PropertyAnimator<T extends Constructor<PossiblyCustomElement>>(Base?: T): {
     new (...a: any[]): {
         _setPropertyXYZ<K extends keyof any, V>(name: K, xyz: XYZValues, newValue: V): void;
-<<<<<<< HEAD
-        _setPropertySingle<K_1 extends keyof any, V_1>(name: K_1, setter: (newValue: any[K_1]) => void, newValue: V_1): void;
-        "__#15@#propertyFunctions": Map<string, RenderTask> | null;
-        "__#15@#settingValueFromPropFunction": boolean;
-        "__#15@#handleXYZPropertyFunction"(fn: XYZNumberValuesPropertyFunction, name: keyof any, xyz: XYZValues): void;
-        "__#15@#handleSinglePropertyFunction"(fn: SinglePropertyFunction, name: keyof any): void;
-        "__#15@#removePropertyFunction"(name: keyof any): void;
-=======
         _setPropertySingle<K extends keyof any, V>(name: K, setter: (newValue: any[K]) => void, newValue: V): void;
         "__#16@#propertyFunctions": Map<string, RenderTask> | null;
         "__#16@#settingValueFromPropFunction": boolean;
         "__#16@#handleXYZPropertyFunction"(fn: XYZNumberValuesPropertyFunction, name: keyof any, xyz: XYZValues): void;
         "__#16@#handleSinglePropertyFunction"(fn: SinglePropertyFunction, name: keyof any): void;
         "__#16@#removePropertyFunction"(name: keyof any): void;
->>>>>>> 64303f70
         removeAllPropertyFunctions(): void;
         disconnectedCallback(): void;
         connectedCallback?(): void;
