<<<<<<< HEAD
import type { Constructor } from 'lowclass';
import type { BufferGeometry, Group } from 'three/src/Three.js';
=======
import type { Constructor } from 'lowclass/dist/Constructor.js';
import type { GLTF } from 'three/examples/jsm/loaders/GLTFLoader.js';
>>>>>>> 64303f70
import type { Collada } from 'three/examples/jsm/loaders/ColladaLoader.js';
import type { GLTF } from 'three/examples/jsm/loaders/GLTFLoader.js';
/** @deprecated Elements dispatch native DOM `Event`s now. Use `element.addEventListener()`, `element.removeEventListener()`, and `element.dispatchEvent()`. */
export declare class EventTypes {
    /**
     * This event is fired when a *-model element, or a node element with a
     * *-model behavior, has loaded it's model.
     * @deprecated Use DOM `load` event instead, f.e. `element.addEventListener('load', instead)`
     */
    MODEL_LOAD: {
        format: 'obj' | 'gltf' | 'collada' | 'fbx' | 'ply' | '3ds';
        model: Group | GLTF | Collada | BufferGeometry;
    };
    /**
     * @deprecated
     * Fired if a *-model element, or node element with *-model behavior,
     * has an error during load.
     */
    MODEL_ERROR: Error;
    /**
     * @deprecated
     * Fired by elements that load resources. See
     * https://developer.mozilla.org/en-US/docs/Web/API/ProgressEvent
     */
    PROGRESS: ProgressEvent;
    constructor(
    /**
     * This event is fired when a *-model element, or a node element with a
     * *-model behavior, has loaded it's model.
     * @deprecated Use DOM `load` event instead, f.e. `element.addEventListener('load', instead)`
     */
    MODEL_LOAD: {
        format: 'obj' | 'gltf' | 'collada' | 'fbx' | 'ply' | '3ds';
        model: Group | GLTF | Collada | BufferGeometry;
    }, 
    /**
     * @deprecated
     * Fired if a *-model element, or node element with *-model behavior,
     * has an error during load.
     */
    MODEL_ERROR: Error, 
    /**
     * @deprecated
     * Fired by elements that load resources. See
     * https://developer.mozilla.org/en-US/docs/Web/API/ProgressEvent
     */
    PROGRESS: ProgressEvent);
}
/** @deprecated Elements dispatch native DOM `Event`s now. Use `element.addEventListener()`, `element.removeEventListener()`, and `element.dispatchEvent()`. */
export declare const Events: Readonly<{
    MODEL_LOAD: "MODEL_LOAD";
    MODEL_ERROR: "MODEL_ERROR";
    PROGRESS: "PROGRESS";
}>;
export declare function makeEnumFromClassProperties<T>(Class: Constructor<T>): Readonly<{ [k in keyof T]: k; }>;
//# sourceMappingURL=Events.d.ts.map<|MERGE_RESOLUTION|>--- conflicted
+++ resolved
@@ -1,10 +1,5 @@
-<<<<<<< HEAD
-import type { Constructor } from 'lowclass';
+import type { Constructor } from 'lowclass/dist/Constructor.js';
 import type { BufferGeometry, Group } from 'three/src/Three.js';
-=======
-import type { Constructor } from 'lowclass/dist/Constructor.js';
-import type { GLTF } from 'three/examples/jsm/loaders/GLTFLoader.js';
->>>>>>> 64303f70
 import type { Collada } from 'three/examples/jsm/loaders/ColladaLoader.js';
 import type { GLTF } from 'three/examples/jsm/loaders/GLTFLoader.js';
 /** @deprecated Elements dispatch native DOM `Event`s now. Use `element.addEventListener()`, `element.removeEventListener()`, and `element.dispatchEvent()`. */
