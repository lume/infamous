--- conflicted
+++ resolved
@@ -8,12 +8,8 @@
 import type { XYZValuesObject } from '../xyz-values/XYZValues.js';
 import type { SizeableAttributes } from './Sizeable.js';
 import type { Element3D } from './Element3D.js';
-<<<<<<< HEAD
 export type SceneAttributes = SizeableAttributes | 'shadowMode' | 'shadowmapType' | 'vr' | 'webgl' | 'enableCss' | 'swapLayers' | 'backgroundColor' | 'backgroundOpacity' | 'background' | 'backgroundIntensity' | 'backgroundBlur' | 'equirectangularBackground' | 'environment' | 'fogMode' | 'fogNear' | 'fogFar' | 'fogColor' | 'fogDensity' | 'cameraNear' | 'cameraFar' | 'perspective';
-=======
-export type SceneAttributes = SizeableAttributes | 'shadowMode' | 'shadowmapType' | 'vr' | 'webgl' | 'enableCss' | 'swapLayers' | 'backgroundColor' | 'backgroundOpacity' | 'background' | 'backgroundIntensity' | 'backgroundBlur' | 'equirectangularBackground' | 'environment' | 'fogMode' | 'fogNear' | 'fogFar' | 'fogColor' | 'fogDensity' | 'physicallyCorrectLights' | 'cameraNear' | 'cameraFar' | 'perspective';
 declare const Super: typeof SharedAPI;
->>>>>>> 64303f70
 /**
  * @class Scene -
  *
