var __esDecorate = (this && this.__esDecorate) || function (ctor, descriptorIn, decorators, contextIn, initializers, extraInitializers) {
    function accept(f) { if (f !== void 0 && typeof f !== "function") throw new TypeError("Function expected"); return f; }
    var kind = contextIn.kind, key = kind === "getter" ? "get" : kind === "setter" ? "set" : "value";
    var target = !descriptorIn && ctor ? contextIn["static"] ? ctor : ctor.prototype : null;
    var descriptor = descriptorIn || (target ? Object.getOwnPropertyDescriptor(target, contextIn.name) : {});
    var _, done = false;
    for (var i = decorators.length - 1; i >= 0; i--) {
        var context = {};
        for (var p in contextIn) context[p] = p === "access" ? {} : contextIn[p];
        for (var p in contextIn.access) context.access[p] = contextIn.access[p];
        context.addInitializer = function (f) { if (done) throw new TypeError("Cannot add initializers after decoration has completed"); extraInitializers.push(accept(f || null)); };
        var result = (0, decorators[i])(kind === "accessor" ? { get: descriptor.get, set: descriptor.set } : descriptor[key], context);
        if (kind === "accessor") {
            if (result === void 0) continue;
            if (result === null || typeof result !== "object") throw new TypeError("Object expected");
            if (_ = accept(result.get)) descriptor.get = _;
            if (_ = accept(result.set)) descriptor.set = _;
            if (_ = accept(result.init)) initializers.unshift(_);
        }
        else if (_ = accept(result)) {
            if (kind === "field") initializers.unshift(_);
            else descriptor[key] = _;
        }
    }
    if (target) Object.defineProperty(target, contextIn.name, descriptor);
    done = true;
};
var __runInitializers = (this && this.__runInitializers) || function (thisArg, initializers, value) {
    var useValue = arguments.length > 2;
    for (var i = 0; i < initializers.length; i++) {
        value = useValue ? initializers[i].call(thisArg, value) : initializers[i].call(thisArg);
    }
    return useValue ? value : void 0;
};
import { reactive, signal, Effects } from 'classy-solid';
import { WebGLRenderer } from 'three/src/renderers/WebGLRenderer.js';
import { BasicShadowMap, PCFSoftShadowMap, PCFShadowMap } from 'three/src/constants.js';
import { PMREMGenerator } from 'three/src/extras/PMREMGenerator.js';
import { TextureLoader } from 'three/src/loaders/TextureLoader.js';
import { Motor } from '../core/Motor.js';
import { triangleBlurTexture } from '../utils/three/texture-blur.js';
import './handle-DOM-absence.js';
import { VRButton } from 'three/examples/jsm/webxr/VRButton.js';
let instance = null;
let isCreatingSingleton = false;
/**
 * @internal
 * A singleton responsible for setting up and
 * drawing a WebGL scene for a given core/Scene using Three.js
 */
let WebglRendererThree = (() => {
    let _classDecorators = [reactive];
    let _classDescriptor;
    let _classExtraInitializers = [];
    let _classThis;
    let _localClippingEnabled_decorators;
    let _localClippingEnabled_initializers = [];
    let _localClippingEnabled_extraInitializers = [];
    var WebglRendererThree = class {
        static { _classThis = this; }
        static {
            const _metadata = typeof Symbol === "function" && Symbol.metadata ? Object.create(null) : void 0;
            _localClippingEnabled_decorators = [signal];
            __esDecorate(null, null, _localClippingEnabled_decorators, { kind: "field", name: "localClippingEnabled", static: false, private: false, access: { has: obj => "localClippingEnabled" in obj, get: obj => obj.localClippingEnabled, set: (obj, value) => { obj.localClippingEnabled = value; } }, metadata: _metadata }, _localClippingEnabled_initializers, _localClippingEnabled_extraInitializers);
            __esDecorate(null, _classDescriptor = { value: _classThis }, _classDecorators, { kind: "class", name: _classThis.name, metadata: _metadata }, null, _classExtraInitializers);
            WebglRendererThree = _classThis = _classDescriptor.value;
            if (_metadata) Object.defineProperty(_classThis, Symbol.metadata, { enumerable: true, configurable: true, writable: true, value: _metadata });
            __runInitializers(_classThis, _classExtraInitializers);
        }
        static singleton() {
            if (instance)
                return instance;
            else {
                try {
                    isCreatingSingleton = true;
                    return (instance = new WebglRendererThree());
                }
                catch (e) {
                    throw e;
                }
                finally {
                    isCreatingSingleton = false;
                }
            }
        }
        constructor() {
            if (!isCreatingSingleton)
                throw new Error('class is a singleton, use the static .singleton() method to get an instance');
        }
        sceneStates = new WeakMap();
        localClippingEnabled = __runInitializers(this, _localClippingEnabled_initializers, false);
        initialized(scene) {
            return this.sceneStates.has(scene);
        }
        initialize(scene) {
            let sceneState = this.sceneStates.get(scene);
            if (sceneState)
                return;
            // TODO: options controlled by HTML attributes on scene elements.
            const renderer = new WebGLRenderer({
                // TODO: how do we change alpha:true to alpha:false after the fact?
                alpha: true,
                premultipliedAlpha: true,
                antialias: true,
            });
            const effects = new Effects();
            effects.createEffect(() => {
                renderer.localClippingEnabled = this.localClippingEnabled;
            });
            // TODO: make some of the renderer options configurable by property/attribute.
            // Needs to be enabled first for it to work? If so, we need to destroy
            // and reinitialize renderes to toggle between XR or non-XR scenes.
            renderer.xr.enabled = true;
            renderer.setPixelRatio(globalThis.devicePixelRatio);
            renderer.shadowMap.enabled = true;
            renderer.shadowMap.type = PCFSoftShadowMap; // default PCFShadowMap
            this.sceneStates.set(scene, (sceneState = {
                renderer,
                effects,
            }));
            // TODO? Maybe the html/scene.js element should be responsible for
            // making this, so that DOM logic is encapsulated there?
            scene._glLayer.appendChild(renderer.domElement);
        }
        uninitialize(scene) {
            const sceneState = this.sceneStates.get(scene);
            if (!sceneState)
                return;
            scene._glLayer?.removeChild(sceneState.renderer.domElement);
            sceneState.renderer.dispose();
            sceneState.pmremgen?.dispose();
            sceneState.effects.stopEffects();
            this.sceneStates.delete(scene);
        }
        drawScene(scene) {
            const sceneState = this.sceneStates.get(scene);
            if (!sceneState)
                throw new ReferenceError('Can not draw scene. Scene state should be initialized first.');
            const { renderer } = sceneState;
            renderer.render(scene.three, scene.threeCamera);
        }
        updateResolution(scene, x, y) {
            // There is a bug causing the canvas to flicker if this size change
            // handling happens during a `ResizeObserver` callback because a canvas
            // resize after having already rendered will clear the pixels before the
            // paint happens after resize observer callbacks. So we use `Motor.once`
            // to defer it by a frame so that the resize happens before the next
            // frame's render to canvas. It doesn't work with
            // `requestAnimationFrame` directly, only with `Motor.once`, for some
            // reason.  https://github.com/lume/lume/issues/253
            // requestAnimationFrame(() => {
            Motor.once(() => {
                if (!this.initialized(scene))
                    return;
                const state = this.sceneStates.get(scene);
                state.renderer.setSize(x, y);
            }, false);
        }
        setClearColor(scene, color, opacity) {
            const state = this.sceneStates.get(scene);
            if (!state)
                throw new ReferenceError('Unable to set clear color. Scene state should be initialized first.');
            state.renderer.setClearColor(color, opacity);
        }
        setClearAlpha(scene, opacity) {
            const state = this.sceneStates.get(scene);
            if (!state)
                throw new ReferenceError('Unable to set clear alpha. Scene state should be initialized first.');
            state.renderer.setClearAlpha(opacity);
        }
        setShadowMapType(scene, type) {
            const state = this.sceneStates.get(scene);
            if (!state)
                throw new ReferenceError('Unable to set clear alpha. Scene state should be initialized first.');
            // default
            if (!type) {
                state.renderer.shadowMap.type = PCFShadowMap;
                return;
            }
            // TODO shouldn't need a cast here. Bug on TypeScript: https://github.com/microsoft/TypeScript/issues/32054
            type = type.toLowerCase();
            if (type == 'pcf') {
                state.renderer.shadowMap.type = PCFShadowMap;
            }
            else if (type == 'pcfsoft') {
                state.renderer.shadowMap.type = PCFSoftShadowMap;
            }
            else if (type == 'basic') {
                state.renderer.shadowMap.type = BasicShadowMap;
            }
        }
<<<<<<< HEAD
        #bgVersion = 0;
=======
        setPhysicallyCorrectLights(scene, value) {
            const state = this.sceneStates.get(scene);
            if (!state)
                throw new ReferenceError('Unable to set value. Scene state should be initialized first.');
            // @ts-expect-error legacy, FIXME legacy mode will be removed and only physical lights will remain, we shall remove this feature.
            state.renderer.physicallyCorrectLights = value; // <0.150
            // @ts-expect-error legacy, FIXME legacy mode will be removed and only physical lights will remain, we shall remove this feature.
            state.renderer.useLegacyLights = !value; // >=0.150
        }
        #bgVersion = (__runInitializers(this, _localClippingEnabled_extraInitializers), 0);
>>>>>>> 64303f70
        /**
         * @method enableBackground - Enable background texture handling for the given scene.
         * @param {Scene} scene - The given scene.
         * @param {boolean} isEquirectangular - True if the background is equirectangular (to use as an environment map), false for a static background image.
         * @param {(t: Texture | undefined) => void} cb - A callback that is called
         * when the background mechanics are done loading. The Callback receives the
         * background Texture instance.
         */
        enableBackground(scene, isEquirectangular, blurAmount, cb) {
            const state = this.sceneStates.get(scene);
            if (!state)
                throw new ReferenceError('Internal error: Scene not registered with WebGLRendererThree.');
            this.#bgVersion += 1;
            state.bgIsEquirectangular = isEquirectangular;
            if (isEquirectangular) {
                // Load the PMREM machinery only if needed.
                if (!state.pmremgen) {
                    state.pmremgen = new PMREMGenerator(state.renderer);
                    state.pmremgen.compileCubemapShader();
                }
            }
            state.hasBg = true;
            this.#loadBackgroundTexture(scene, blurAmount, cb);
        }
        /**
         * @method disableBackground - Disable background for the given scene.
         * @param {Scene} scene - The given scene.
         */
        disableBackground(scene) {
            const state = this.sceneStates.get(scene);
            if (!state)
                throw new ReferenceError('Internal error: Scene not registered with WebGLRendererThree.');
            this.#bgVersion += 1;
            if (!state.hasBg && !state.hasEnv) {
                state.pmremgen?.dispose();
                state.pmremgen = undefined;
            }
            state.bgTexture?.dispose();
            state.hasBg = false;
        }
        /**
         * @private
         * @method #loadBackgroundTexture - Load the background texture for the given scene.
         * @param {Scene} scene - The given scene.
         * @param {(t: Texture | undefined) => void} cb - Callback called when the
         * texture is done loading. It receives the Texture, or undefined if loading
         * was canceled or if other issues.
         */
        #loadBackgroundTexture(scene, blurAmount, cb) {
            const state = this.sceneStates.get(scene);
            if (!state)
                throw new ReferenceError('Internal error: Scene not registered with WebGLRendererThree.');
            const version = this.#bgVersion;
            new TextureLoader().load(scene.background ?? '', tex => {
                // In case state changed during load, ignore a loaded texture that
                // corresponds to previous state:
                if (version !== this.#bgVersion)
                    return;
                if (blurAmount > 0) {
                    // state.bgTexture = blurTexture(state.renderer, tex, 5) // Faster, but quality is not as good, has a pixelated effect. Perhaps we should provide a Scene attribute to easily pick which blur to use.
                    state.bgTexture = triangleBlurTexture(state.renderer, tex, blurAmount, 2);
                    tex.dispose();
                    tex = state.bgTexture;
                }
                if (state.bgIsEquirectangular) {
                    state.bgTexture = state.pmremgen.fromEquirectangular(tex).texture;
                    tex.dispose(); // might not be needed, but just in case.
                }
                else {
                    state.bgTexture = tex;
                }
                cb(state.bgTexture);
            });
        }
        #envVersion = 0;
        /**
         * @method enableEnvironment - Enable environment texture handling for the given scene.
         * @param {Scene} scene - The given scene.
         * @param {(t: Texture | undefined) => void} cb - A callback that is called
         * when the environment mechanics are done loading. The Callback receives the
         * background Texture instance.
         */
        enableEnvironment(scene, cb) {
            const state = this.sceneStates.get(scene);
            if (!state)
                throw new ReferenceError('Internal error: Scene not registered with WebGLRendererThree.');
            this.#envVersion += 1;
            // Load the PMREM machinery only if needed.
            if (!state.pmremgen) {
                state.pmremgen = new PMREMGenerator(state.renderer);
                state.pmremgen.compileCubemapShader();
            }
            state.hasEnv = true;
            this.#loadEnvironmentTexture(scene, cb);
        }
        /**
         * @method disableEnvironment - Disable the environment map for the given scene.
         * @param {Scene} scene - The given scene.
         */
        disableEnvironment(scene) {
            const state = this.sceneStates.get(scene);
            if (!state)
                throw new ReferenceError('Internal error: Scene not registered with WebGLRendererThree.');
            this.#envVersion += 1;
            if (!state.hasBg && !state.hasEnv) {
                state.pmremgen?.dispose();
                state.pmremgen = undefined;
            }
            state.envTexture?.dispose();
            state.hasEnv = false;
        }
        /**
         * @private
         * @method #loadEnvironmentTexture - Load the environment texture for the given scene.
         * @param {Scene} scene - The given scene.
         * @param {(t: Texture | undefined) => void} cb - Callback called when the
         * texture is done loading. It receives the Texture.
         */
        #loadEnvironmentTexture(scene, cb) {
            const state = this.sceneStates.get(scene);
            if (!state)
                throw new ReferenceError('Internal error: Scene not registered with WebGLRendererThree.');
            const version = this.#envVersion;
            new TextureLoader().load(scene.environment ?? '', tex => {
                // In case state changed during load, ignore a loaded texture that
                // corresponds to previous state:
                if (version !== this.#envVersion)
                    return;
                state.envTexture = state.pmremgen.fromEquirectangular(tex).texture;
                tex.dispose(); // might not be needed, but just in case.
                cb(state.envTexture);
            });
        }
        requestFrame(scene, fn) {
            const state = this.sceneStates.get(scene);
            if (!state)
                throw new ReferenceError('Unable to request frame. Scene state should be initialized first.');
            const { renderer } = state;
            if (renderer.setAnimationLoop)
                // >= r94
                renderer.setAnimationLoop(fn);
            else if (renderer.animate)
                // < r94
                renderer.animate(fn);
        }
        // TODO: at the moment this has only been tested toggling it on
        // once. Should we be able to turn it off too (f.e. the vr attribute is removed)?
        // TODO Update to WebXR (WebXRManager in Three)
        enableVR(scene, enable) {
            const state = this.sceneStates.get(scene);
            if (!state)
                throw new ReferenceError('Unable to enable VR. Scene state should be initialized first.');
            const { renderer } = state;
            renderer.xr.enabled = enable;
        }
        // TODO the UI here should be configurable via HTML
        // TODO Update to WebXR
        createDefaultVRButton(scene) {
            const state = this.sceneStates.get(scene);
            if (!state)
                throw new ReferenceError('Unable to create VR button. Scene state should be initialized first.');
            const { renderer } = state;
            return VRButton.createButton(renderer);
        }
    };
    return WebglRendererThree = _classThis;
})();
export { WebglRendererThree };
export function releaseWebGLRendererThree() {
    instance = null;
}
//# sourceMappingURL=WebglRendererThree.js.map<|MERGE_RESOLUTION|>--- conflicted
+++ resolved
@@ -189,20 +189,7 @@
                 state.renderer.shadowMap.type = BasicShadowMap;
             }
         }
-<<<<<<< HEAD
-        #bgVersion = 0;
-=======
-        setPhysicallyCorrectLights(scene, value) {
-            const state = this.sceneStates.get(scene);
-            if (!state)
-                throw new ReferenceError('Unable to set value. Scene state should be initialized first.');
-            // @ts-expect-error legacy, FIXME legacy mode will be removed and only physical lights will remain, we shall remove this feature.
-            state.renderer.physicallyCorrectLights = value; // <0.150
-            // @ts-expect-error legacy, FIXME legacy mode will be removed and only physical lights will remain, we shall remove this feature.
-            state.renderer.useLegacyLights = !value; // >=0.150
-        }
         #bgVersion = (__runInitializers(this, _localClippingEnabled_extraInitializers), 0);
->>>>>>> 64303f70
         /**
          * @method enableBackground - Enable background texture handling for the given scene.
          * @param {Scene} scene - The given scene.
