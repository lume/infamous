import { type ElementAttributes } from '@lume/element';
import { Element3D, type Element3DAttributes } from '../core/Element3D.js';
import { FlingRotation, ScrollFling, PinchFling } from '../interaction/index.js';
import type { PerspectiveCamera } from './PerspectiveCamera.js';
<<<<<<< HEAD
export type CameraRigAttributes = Element3DAttributes | 'verticalAngle' | 'minVerticalAngle' | 'maxVerticalAngle' | 'horizontalAngle' | 'minHorizontalAngle' | 'maxHorizontalAngle' | 'distance' | 'minDistance' | 'maxDistance' | 'active' | 'dollySpeed' | 'interactive' | 'rotationSpeed' | 'dynamicDolly' | 'dynamicRotation' | 'initialPolarAngle' | 'minPolarAngle' | 'maxPolarAngle' | 'initialDistance';
=======
export type CameraRigAttributes = Element3DAttributes | 'verticalAngle' | 'minVerticalAngle' | 'maxVerticalAngle' | 'horizontalAngle' | 'minHorizontalAngle' | 'maxHorizontalAngle' | 'distance' | 'minDistance' | 'maxDistance' | 'active' | 'dollySpeed' | 'interactive' | 'dollyEpsilon' | 'dollyScrollLerp' | 'dollyPinchSlowdown' | 'rotationEpsilon' | 'rotationSlowdown' | 'initialPolarAngle' | 'minPolarAngle' | 'maxPolarAngle' | 'initialDistance';
>>>>>>> d6bf8fcf
/**
 * @class CameraRig
 *
 * Element: `<lume-camera-rig>`
 *
 * The [`<lume-camera-rig>`](./CameraRig) element is much like a real-life
 * camera rig that contains a camera on it: it has controls to allow the user to
 * rotate and dolly the camera around in physical space more easily, in a
 * particular and specific. In the following example, try draging to rotate,
 * scrolling to zoom:
 *
 * <live-code id="example"></live-code>
 *
 * ## Slots
 *
 * - default (no name): Allows children of the camera rig to render as children
 * of the camera rig, like with elements that don't have a ShadowDOM.
 * - `camera-child`: Allows children of the camera rig to render relative to the
 * camera rig's underlying camera.
 */
export declare class CameraRig extends Element3D {
    #private;
    /**
     * @property {true} hasShadow
     *
     * *override* *readonly*
     *
     * This is `true` because this element has a `ShadowRoot` with the mentioned
     * [`slots`](#slots).
     */
    readonly hasShadow: true;
    /**
     * @property {number} verticalAngle
     *
     * *attribute*
     *
     * Default: `0`
     *
     * The vertical angle of the camera (rotation around a horizontal axis). When the user drags up or
     * down, the camera will move up and down as it rotates around the center.
     * The camera is always looking at the center.
     */
    verticalAngle: number;
    /**
     * @deprecated initialPolarAngle has been renamed to verticalAngle.
     * @property {number} initialPolarAngle
     *
     * *deprecated*: initialPolarAngle has been renamed to verticalAngle.
     */
    get initialPolarAngle(): number;
    set initialPolarAngle(value: number);
    /**
     * @property {number} minVerticalAngle
     *
     * *attribute*
     *
     * Default: `-90`
     *
     * The lowest angle that the camera will rotate vertically.
     */
    minVerticalAngle: number;
    /**
     * @deprecated minPolarAngle has been renamed to minVerticalAngle.
     * @property {number} minPolarAngle
     *
     * *deprecated*: minPolarAngle has been renamed to minVerticalAngle.
     */
    get minPolarAngle(): number;
    set minPolarAngle(value: number);
    /**
     * @property {number} maxVerticalAngle
     *
     * *attribute*
     *
     * Default: `90`
     *
     * The highest angle that the camera will rotate vertically.
     *
     * <live-code id="verticalExample"></live-code>
     *
     * <script>
     *   example.content = cameraRigExample
     *   verticalExample.content = cameraRigVerticalRotationExample
     * </script>
     */
    maxVerticalAngle: number;
    /**
     * @deprecated maxPolarAngle has been renamed to maxVerticalAngle.
     * @property {number} maxPolarAngle
     *
     * *deprecated*: maxPolarAngle has been renamed to maxVerticalAngle.
     */
    get maxPolarAngle(): number;
    set maxPolarAngle(value: number);
    /**
     * @property {number} horizontalAngle
     *
     * *attribute*
     *
     * Default: `0`
     *
     * The horizontal angle of the camera (rotation around a vertical axis). When the user drags left or
     * right, the camera will move left or right as it rotates around the center.
     * The camera is always looking at the center.
     */
    horizontalAngle: number;
    /**
     * @property {number} minHorizontalAngle
     *
     * *attribute*
     *
     * Default: `-Infinity`
     *
     * The smallest angle that the camera will be allowed to rotate to
     * horizontally. The default of `-Infinity` means the camera will rotate
     * laterally around the focus point indefinitely.
     */
    minHorizontalAngle: number;
    /**
     * @property {number} maxHorizontalAngle
     *
     * *attribute*
     *
     * Default: `Infinity`
     *
     * The largest angle that the camera will be allowed to rotate to
     * horizontally. The default of `Infinity` means the camera will rotate
     * laterally around the focus point indefinitely.
     */
    maxHorizontalAngle: number;
    /**
     * @property {number} distance
     *
     * *attribute*
     *
     * Default: `-1`
     *
     * The distance that the camera will be away from the center point.
     * When the performing a scroll gesture, the camera will zoom by moving
     * towards or away from the center point (i.e. dollying).
     *
     * A value of `-1` means automatic distance based on the current scene's
     * [`.perspective`](../core/Scene#perspective), matching the behavior of
     * [CSS `perspective`](https://developer.mozilla.org/en-US/docs/Web/CSS/perspective).
     */
    distance: number;
    __appliedDistance: number;
    /**
     * @deprecated initialDistance has been renamed to distance.
     * @property {number} initialDistance
     *
     * *deprecated*: initialDistance has been renamed to distance.
     */
    get initialDistance(): number;
    set initialDistance(value: number);
    /**
     * @property {number} minDistance
     *
     * *attribute*
     *
     * Default: `-1`
     *
     * The smallest distance (a non-zero value) the camera can get to the center point when zooming
     * by scrolling.
     *
     * A value of `-1` means the value will automatically be half of whatever
     * the [`.distance`](#distance) value is.
     */
    minDistance: number;
    __appliedMinDistance: number;
    /**
     * @property {number} maxDistance
     *
     * *attribute*
     *
     * Default: `-1`
     *
     * The largest distance (a non-zero value) the camera can get from the
     * center point when zooming out by scrolling or with pinch gesture.
     *
     * A value of `-1` means the value will automatically be double of whatever
     * the [`.distance`](#distance) value is.
     */
    maxDistance: number;
    __appliedMaxDistance: number;
    /**
     * @property {boolean} active
     *
     * *attribute*
     *
     * Default: `true`
     *
     * When `true`, the underlying camera is set to [`active`](./PerspectiveCamera#active).
     */
    active: boolean;
    /**
     * @property {number} dollySpeed
     *
     * *attribute*
     *
     * Default: `1`
     */
    dollySpeed: number;
    /**
     * @property {boolean} interactive
     *
     * *attribute*
     *
     * Default: `true`
     *
     * When `false`, user interaction (ability to zoom or rotate the camera) is
     * disabled, but the camera rig can still be manipulated programmatically.
     */
    interactive: boolean;
    /**
<<<<<<< HEAD
     * @property {number} rotationSpeed
     *
     * *attribute*
     *
     * Default: `1`
     */
    rotationSpeed: number;
    /**
     * @property {boolean} dynamicDolly
     *
     * *attribute*
     *
     * Default: `false`
     */
    dynamicDolly: boolean;
    /**
     * @property {boolean} dynamicRotation
     *
     * *attribute*
     *
     * Default: `false`
     */
    dynamicRotation: boolean;
=======
     * @property {number} dollyEpsilon
     *
     * *attribute*
     *
     * Default: `0.01`
     *
     * The threshold for when to stop dolly smoothing animation (lerp). When the
     * delta between actual dolly position and target dolly position is below
     * this number, animation stops. Set this to a high value to prevent
     * smoothing.
     */
    dollyEpsilon: number;
    /**
     * @property {number} dollyScrollLerp
     *
     * *attribute*
     *
     * Default: `0.3`
     *
     * The portion to lerp towards the dolly target position each frame after
     * scrolling to dolly the camera. Between 0 and 1.
     */
    dollyScrollLerp: number;
    /**
     * @property {number} dollyPinchSlowdown
     *
     * *attribute*
     *
     * Default: `0.05`
     *
     * Portion of the dolly speed to remove each frame to slow down the dolly
     * animation after pinching to dolly the camera, i.e. how much to lerp
     * towards zero motion. Between 0 and 1.
     */
    dollyPinchSlowdown: number;
    /**
     * @property {number} rotationEpsilon
     *
     * *attribute*
     *
     * Default: `0.01`
     *
     * The threshold for when to stop intertial rotation slowdown animation.
     * When the current frame's change in rotation goes below this number,
     * animation stops. Set this to a high value to prevent inertial slowdown.
     */
    rotationEpsilon: number;
    /**
     * @property {number} rotationSlowdown
     *
     * *attribute*
     *
     * Default: `0.05`
     *
     * Portion of the rotational speed to remove each frame to slow down the
     * rotation after dragging to rotate the camera, i.e. how much to lerp
     * towards zero motion. Between 0 and 1.
     */
    rotationSlowdown: number;
>>>>>>> d6bf8fcf
    threeCamera?: PerspectiveCamera;
    /** @deprecated Use `.threeCamera` instead. */
    get cam(): PerspectiveCamera | undefined;
    rotationYTarget?: Element3D;
    rotationXTarget?: Element3D;
    flingRotation: FlingRotation;
    scrollFling: ScrollFling;
    pinchFling: PinchFling;
    connectedCallback(): void;
    template: () => Node | Node[];
}
declare module 'solid-js' {
    namespace JSX {
        interface IntrinsicElements {
            'lume-camera-rig': ElementAttributes<CameraRig, CameraRigAttributes>;
        }
    }
}
declare global {
    interface HTMLElementTagNameMap {
        'lume-camera-rig': CameraRig;
    }
}
//# sourceMappingURL=CameraRig.d.ts.map<|MERGE_RESOLUTION|>--- conflicted
+++ resolved
@@ -2,11 +2,7 @@
 import { Element3D, type Element3DAttributes } from '../core/Element3D.js';
 import { FlingRotation, ScrollFling, PinchFling } from '../interaction/index.js';
 import type { PerspectiveCamera } from './PerspectiveCamera.js';
-<<<<<<< HEAD
-export type CameraRigAttributes = Element3DAttributes | 'verticalAngle' | 'minVerticalAngle' | 'maxVerticalAngle' | 'horizontalAngle' | 'minHorizontalAngle' | 'maxHorizontalAngle' | 'distance' | 'minDistance' | 'maxDistance' | 'active' | 'dollySpeed' | 'interactive' | 'rotationSpeed' | 'dynamicDolly' | 'dynamicRotation' | 'initialPolarAngle' | 'minPolarAngle' | 'maxPolarAngle' | 'initialDistance';
-=======
-export type CameraRigAttributes = Element3DAttributes | 'verticalAngle' | 'minVerticalAngle' | 'maxVerticalAngle' | 'horizontalAngle' | 'minHorizontalAngle' | 'maxHorizontalAngle' | 'distance' | 'minDistance' | 'maxDistance' | 'active' | 'dollySpeed' | 'interactive' | 'dollyEpsilon' | 'dollyScrollLerp' | 'dollyPinchSlowdown' | 'rotationEpsilon' | 'rotationSlowdown' | 'initialPolarAngle' | 'minPolarAngle' | 'maxPolarAngle' | 'initialDistance';
->>>>>>> d6bf8fcf
+export type CameraRigAttributes = Element3DAttributes | 'verticalAngle' | 'minVerticalAngle' | 'maxVerticalAngle' | 'horizontalAngle' | 'minHorizontalAngle' | 'maxHorizontalAngle' | 'distance' | 'minDistance' | 'maxDistance' | 'active' | 'dollySpeed' | 'interactive' | 'rotationSpeed' | 'dynamicDolly' | 'dynamicRotation' | 'dollyEpsilon' | 'dollyScrollLerp' | 'dollyPinchSlowdown' | 'rotationEpsilon' | 'rotationSlowdown' | 'initialPolarAngle' | 'minPolarAngle' | 'maxPolarAngle' | 'initialDistance';
 /**
  * @class CameraRig
  *
@@ -222,12 +218,13 @@
      */
     interactive: boolean;
     /**
-<<<<<<< HEAD
      * @property {number} rotationSpeed
      *
      * *attribute*
      *
      * Default: `1`
+     *
+     *
      */
     rotationSpeed: number;
     /**
@@ -236,6 +233,8 @@
      * *attribute*
      *
      * Default: `false`
+     *
+     *
      */
     dynamicDolly: boolean;
     /**
@@ -246,7 +245,7 @@
      * Default: `false`
      */
     dynamicRotation: boolean;
-=======
+    /**
      * @property {number} dollyEpsilon
      *
      * *attribute*
@@ -306,7 +305,6 @@
      * towards zero motion. Between 0 and 1.
      */
     rotationSlowdown: number;
->>>>>>> d6bf8fcf
     threeCamera?: PerspectiveCamera;
     /** @deprecated Use `.threeCamera` instead. */
     get cam(): PerspectiveCamera | undefined;
