// TODO the interaction in here can be separated into a DragFling class, then
// this class can apply DragFling to X and Y rotations. We can use DragFling for
// implementing a scrollable area.
var __runInitializers = (this && this.__runInitializers) || function (thisArg, initializers, value) {
    var useValue = arguments.length > 2;
    for (var i = 0; i < initializers.length; i++) {
        value = useValue ? initializers[i].call(thisArg, value) : initializers[i].call(thisArg);
    }
    return useValue ? value : void 0;
};
var __esDecorate = (this && this.__esDecorate) || function (ctor, descriptorIn, decorators, contextIn, initializers, extraInitializers) {
    function accept(f) { if (f !== void 0 && typeof f !== "function") throw new TypeError("Function expected"); return f; }
    var kind = contextIn.kind, key = kind === "getter" ? "get" : kind === "setter" ? "set" : "value";
    var target = !descriptorIn && ctor ? contextIn["static"] ? ctor : ctor.prototype : null;
    var descriptor = descriptorIn || (target ? Object.getOwnPropertyDescriptor(target, contextIn.name) : {});
    var _, done = false;
    for (var i = decorators.length - 1; i >= 0; i--) {
        var context = {};
        for (var p in contextIn) context[p] = p === "access" ? {} : contextIn[p];
        for (var p in contextIn.access) context.access[p] = contextIn.access[p];
        context.addInitializer = function (f) { if (done) throw new TypeError("Cannot add initializers after decoration has completed"); extraInitializers.push(accept(f || null)); };
        var result = (0, decorators[i])(kind === "accessor" ? { get: descriptor.get, set: descriptor.set } : descriptor[key], context);
        if (kind === "accessor") {
            if (result === void 0) continue;
            if (result === null || typeof result !== "object") throw new TypeError("Object expected");
            if (_ = accept(result.get)) descriptor.get = _;
            if (_ = accept(result.set)) descriptor.set = _;
            if (_ = accept(result.init)) initializers.unshift(_);
        }
        else if (_ = accept(result)) {
            if (kind === "field") initializers.unshift(_);
            else descriptor[key] = _;
        }
    }
    if (target) Object.defineProperty(target, contextIn.name, descriptor);
    done = true;
};
<<<<<<< HEAD
import { batch, onCleanup } from 'solid-js';
=======
var __setFunctionName = (this && this.__setFunctionName) || function (f, name, prefix) {
    if (typeof name === "symbol") name = name.description ? "[".concat(name.description, "]") : "";
    return Object.defineProperty(f, "name", { configurable: true, value: prefix ? "".concat(prefix, " ", name) : name });
};
import { onCleanup } from 'solid-js';
>>>>>>> 64303f70
import html from 'solid-js/html';
import { signal, syncSignals } from 'classy-solid';
import { element, numberAttribute, booleanAttribute } from '@lume/element';
import { autoDefineElements } from '../LumeConfig.js';
import { Element3D } from '../core/Element3D.js';
import { FlingRotation, ScrollFling, PinchFling } from '../interaction/index.js';
import { defaultScenePerspective } from '../constants.js';
// TODO allow overriding the camera props, and make the default camera overridable via <slot>
/**
 * @class CameraRig
 *
 * Element: `<lume-camera-rig>`
 *
 * The [`<lume-camera-rig>`](./CameraRig) element is much like a real-life
 * camera rig that contains a camera on it: it has controls to allow the user to
 * rotate and dolly the camera around in physical space more easily, in a
 * particular and specific. In the following example, try draging to rotate,
 * scrolling to zoom:
 *
 * <live-code id="example"></live-code>
 *
 * ## Slots
 *
 * - default (no name): Allows children of the camera rig to render as children
 * of the camera rig, like with elements that don't have a ShadowDOM.
 * - `camera-child`: Allows children of the camera rig to render relative to the
 * camera rig's underlying camera.
 */
let CameraRig = (() => {
    let _classDecorators = [element('lume-camera-rig', autoDefineElements)];
    let _classDescriptor;
    let _classExtraInitializers = [];
    let _classThis;
    let _classSuper = Element3D;
    let _instanceExtraInitializers = [];
    let _verticalAngle_decorators;
    let _verticalAngle_initializers = [];
    let _verticalAngle_extraInitializers = [];
    let _get_initialPolarAngle_decorators;
    let _set_initialPolarAngle_decorators;
    let _minVerticalAngle_decorators;
    let _minVerticalAngle_initializers = [];
    let _minVerticalAngle_extraInitializers = [];
    let _get_minPolarAngle_decorators;
    let _set_minPolarAngle_decorators;
    let _maxVerticalAngle_decorators;
    let _maxVerticalAngle_initializers = [];
    let _maxVerticalAngle_extraInitializers = [];
    let _get_maxPolarAngle_decorators;
    let _set_maxPolarAngle_decorators;
    let _horizontalAngle_decorators;
    let _horizontalAngle_initializers = [];
    let _horizontalAngle_extraInitializers = [];
    let _minHorizontalAngle_decorators;
    let _minHorizontalAngle_initializers = [];
    let _minHorizontalAngle_extraInitializers = [];
    let _maxHorizontalAngle_decorators;
    let _maxHorizontalAngle_initializers = [];
    let _maxHorizontalAngle_extraInitializers = [];
    let _distance_decorators;
    let _distance_initializers = [];
    let _distance_extraInitializers = [];
    let _private_appliedDistance_decorators;
    let _private_appliedDistance_initializers = [];
    let _private_appliedDistance_extraInitializers = [];
    let _private_appliedDistance_descriptor;
    let _get_initialDistance_decorators;
    let _set_initialDistance_decorators;
    let _minDistance_decorators;
    let _minDistance_initializers = [];
    let _minDistance_extraInitializers = [];
    let _private_appliedMinDistance_decorators;
    let _private_appliedMinDistance_initializers = [];
    let _private_appliedMinDistance_extraInitializers = [];
    let _private_appliedMinDistance_descriptor;
    let _maxDistance_decorators;
    let _maxDistance_initializers = [];
    let _maxDistance_extraInitializers = [];
    let _private_appliedMaxDistance_decorators;
    let _private_appliedMaxDistance_initializers = [];
    let _private_appliedMaxDistance_extraInitializers = [];
    let _private_appliedMaxDistance_descriptor;
    let _active_decorators;
    let _active_initializers = [];
    let _active_extraInitializers = [];
    let _dollySpeed_decorators;
    let _dollySpeed_initializers = [];
    let _dollySpeed_extraInitializers = [];
    let _interactive_decorators;
    let _interactive_initializers = [];
    let _interactive_extraInitializers = [];
    let _rotationSpeed_decorators;
    let _rotationSpeed_initializers = [];
    let _rotationSpeed_extraInitializers = [];
    let _dynamicDolly_decorators;
    let _dynamicDolly_initializers = [];
    let _dynamicDolly_extraInitializers = [];
    let _dynamicRotation_decorators;
    let _dynamicRotation_initializers = [];
    let _dynamicRotation_extraInitializers = [];
    let _dollyEpsilon_decorators;
    let _dollyEpsilon_initializers = [];
    let _dollyEpsilon_extraInitializers = [];
    let _dollyScrollLerp_decorators;
    let _dollyScrollLerp_initializers = [];
    let _dollyScrollLerp_extraInitializers = [];
    let _dollyPinchSlowdown_decorators;
    let _dollyPinchSlowdown_initializers = [];
    let _dollyPinchSlowdown_extraInitializers = [];
    let _rotationEpsilon_decorators;
    let _rotationEpsilon_initializers = [];
    let _rotationEpsilon_extraInitializers = [];
    let _rotationSlowdown_decorators;
    let _rotationSlowdown_initializers = [];
    let _rotationSlowdown_extraInitializers = [];
    let _threeCamera_decorators;
    let _threeCamera_initializers = [];
    let _threeCamera_extraInitializers = [];
    let _rotationYTarget_decorators;
    let _rotationYTarget_initializers = [];
    let _rotationYTarget_extraInitializers = [];
    let _rotationXTarget_decorators;
    let _rotationXTarget_initializers = [];
    let _rotationXTarget_extraInitializers = [];
    var CameraRig = class extends _classSuper {
        static { _classThis = this; }
        static {
            const _metadata = typeof Symbol === "function" && Symbol.metadata ? Object.create(_classSuper[Symbol.metadata] ?? null) : void 0;
            _verticalAngle_decorators = [numberAttribute];
            _get_initialPolarAngle_decorators = [numberAttribute];
            _set_initialPolarAngle_decorators = [numberAttribute];
            _minVerticalAngle_decorators = [numberAttribute];
            _get_minPolarAngle_decorators = [numberAttribute];
            _set_minPolarAngle_decorators = [numberAttribute];
            _maxVerticalAngle_decorators = [numberAttribute];
            _get_maxPolarAngle_decorators = [numberAttribute];
            _set_maxPolarAngle_decorators = [numberAttribute];
            _horizontalAngle_decorators = [numberAttribute];
            _minHorizontalAngle_decorators = [numberAttribute];
            _maxHorizontalAngle_decorators = [numberAttribute];
            _distance_decorators = [numberAttribute];
            _private_appliedDistance_decorators = [signal];
            _get_initialDistance_decorators = [numberAttribute];
            _set_initialDistance_decorators = [numberAttribute];
            _minDistance_decorators = [numberAttribute];
            _private_appliedMinDistance_decorators = [signal];
            _maxDistance_decorators = [numberAttribute];
            _private_appliedMaxDistance_decorators = [signal];
            _active_decorators = [booleanAttribute];
            _dollySpeed_decorators = [numberAttribute];
            _interactive_decorators = [booleanAttribute];
            _rotationSpeed_decorators = [numberAttribute];
            _dynamicDolly_decorators = [booleanAttribute];
            _dynamicRotation_decorators = [booleanAttribute];
            _dollyEpsilon_decorators = [numberAttribute];
            _dollyScrollLerp_decorators = [numberAttribute];
            _dollyPinchSlowdown_decorators = [numberAttribute];
            _rotationEpsilon_decorators = [numberAttribute];
            _rotationSlowdown_decorators = [numberAttribute];
            _threeCamera_decorators = [signal];
            _rotationYTarget_decorators = [signal];
            _rotationXTarget_decorators = [signal];
            __esDecorate(this, null, _get_initialPolarAngle_decorators, { kind: "getter", name: "initialPolarAngle", static: false, private: false, access: { has: obj => "initialPolarAngle" in obj, get: obj => obj.initialPolarAngle }, metadata: _metadata }, null, _instanceExtraInitializers);
            __esDecorate(this, null, _set_initialPolarAngle_decorators, { kind: "setter", name: "initialPolarAngle", static: false, private: false, access: { has: obj => "initialPolarAngle" in obj, set: (obj, value) => { obj.initialPolarAngle = value; } }, metadata: _metadata }, null, _instanceExtraInitializers);
            __esDecorate(this, null, _get_minPolarAngle_decorators, { kind: "getter", name: "minPolarAngle", static: false, private: false, access: { has: obj => "minPolarAngle" in obj, get: obj => obj.minPolarAngle }, metadata: _metadata }, null, _instanceExtraInitializers);
            __esDecorate(this, null, _set_minPolarAngle_decorators, { kind: "setter", name: "minPolarAngle", static: false, private: false, access: { has: obj => "minPolarAngle" in obj, set: (obj, value) => { obj.minPolarAngle = value; } }, metadata: _metadata }, null, _instanceExtraInitializers);
            __esDecorate(this, null, _get_maxPolarAngle_decorators, { kind: "getter", name: "maxPolarAngle", static: false, private: false, access: { has: obj => "maxPolarAngle" in obj, get: obj => obj.maxPolarAngle }, metadata: _metadata }, null, _instanceExtraInitializers);
            __esDecorate(this, null, _set_maxPolarAngle_decorators, { kind: "setter", name: "maxPolarAngle", static: false, private: false, access: { has: obj => "maxPolarAngle" in obj, set: (obj, value) => { obj.maxPolarAngle = value; } }, metadata: _metadata }, null, _instanceExtraInitializers);
            __esDecorate(this, _private_appliedDistance_descriptor = { get: __setFunctionName(function () { return this.#appliedDistance_accessor_storage; }, "#appliedDistance", "get"), set: __setFunctionName(function (value) { this.#appliedDistance_accessor_storage = value; }, "#appliedDistance", "set") }, _private_appliedDistance_decorators, { kind: "accessor", name: "#appliedDistance", static: false, private: true, access: { has: obj => #appliedDistance in obj, get: obj => obj.#appliedDistance, set: (obj, value) => { obj.#appliedDistance = value; } }, metadata: _metadata }, _private_appliedDistance_initializers, _private_appliedDistance_extraInitializers);
            __esDecorate(this, null, _get_initialDistance_decorators, { kind: "getter", name: "initialDistance", static: false, private: false, access: { has: obj => "initialDistance" in obj, get: obj => obj.initialDistance }, metadata: _metadata }, null, _instanceExtraInitializers);
            __esDecorate(this, null, _set_initialDistance_decorators, { kind: "setter", name: "initialDistance", static: false, private: false, access: { has: obj => "initialDistance" in obj, set: (obj, value) => { obj.initialDistance = value; } }, metadata: _metadata }, null, _instanceExtraInitializers);
            __esDecorate(this, _private_appliedMinDistance_descriptor = { get: __setFunctionName(function () { return this.#appliedMinDistance_accessor_storage; }, "#appliedMinDistance", "get"), set: __setFunctionName(function (value) { this.#appliedMinDistance_accessor_storage = value; }, "#appliedMinDistance", "set") }, _private_appliedMinDistance_decorators, { kind: "accessor", name: "#appliedMinDistance", static: false, private: true, access: { has: obj => #appliedMinDistance in obj, get: obj => obj.#appliedMinDistance, set: (obj, value) => { obj.#appliedMinDistance = value; } }, metadata: _metadata }, _private_appliedMinDistance_initializers, _private_appliedMinDistance_extraInitializers);
            __esDecorate(this, _private_appliedMaxDistance_descriptor = { get: __setFunctionName(function () { return this.#appliedMaxDistance_accessor_storage; }, "#appliedMaxDistance", "get"), set: __setFunctionName(function (value) { this.#appliedMaxDistance_accessor_storage = value; }, "#appliedMaxDistance", "set") }, _private_appliedMaxDistance_decorators, { kind: "accessor", name: "#appliedMaxDistance", static: false, private: true, access: { has: obj => #appliedMaxDistance in obj, get: obj => obj.#appliedMaxDistance, set: (obj, value) => { obj.#appliedMaxDistance = value; } }, metadata: _metadata }, _private_appliedMaxDistance_initializers, _private_appliedMaxDistance_extraInitializers);
            __esDecorate(null, null, _verticalAngle_decorators, { kind: "field", name: "verticalAngle", static: false, private: false, access: { has: obj => "verticalAngle" in obj, get: obj => obj.verticalAngle, set: (obj, value) => { obj.verticalAngle = value; } }, metadata: _metadata }, _verticalAngle_initializers, _verticalAngle_extraInitializers);
            __esDecorate(null, null, _minVerticalAngle_decorators, { kind: "field", name: "minVerticalAngle", static: false, private: false, access: { has: obj => "minVerticalAngle" in obj, get: obj => obj.minVerticalAngle, set: (obj, value) => { obj.minVerticalAngle = value; } }, metadata: _metadata }, _minVerticalAngle_initializers, _minVerticalAngle_extraInitializers);
            __esDecorate(null, null, _maxVerticalAngle_decorators, { kind: "field", name: "maxVerticalAngle", static: false, private: false, access: { has: obj => "maxVerticalAngle" in obj, get: obj => obj.maxVerticalAngle, set: (obj, value) => { obj.maxVerticalAngle = value; } }, metadata: _metadata }, _maxVerticalAngle_initializers, _maxVerticalAngle_extraInitializers);
            __esDecorate(null, null, _horizontalAngle_decorators, { kind: "field", name: "horizontalAngle", static: false, private: false, access: { has: obj => "horizontalAngle" in obj, get: obj => obj.horizontalAngle, set: (obj, value) => { obj.horizontalAngle = value; } }, metadata: _metadata }, _horizontalAngle_initializers, _horizontalAngle_extraInitializers);
            __esDecorate(null, null, _minHorizontalAngle_decorators, { kind: "field", name: "minHorizontalAngle", static: false, private: false, access: { has: obj => "minHorizontalAngle" in obj, get: obj => obj.minHorizontalAngle, set: (obj, value) => { obj.minHorizontalAngle = value; } }, metadata: _metadata }, _minHorizontalAngle_initializers, _minHorizontalAngle_extraInitializers);
            __esDecorate(null, null, _maxHorizontalAngle_decorators, { kind: "field", name: "maxHorizontalAngle", static: false, private: false, access: { has: obj => "maxHorizontalAngle" in obj, get: obj => obj.maxHorizontalAngle, set: (obj, value) => { obj.maxHorizontalAngle = value; } }, metadata: _metadata }, _maxHorizontalAngle_initializers, _maxHorizontalAngle_extraInitializers);
            __esDecorate(null, null, _distance_decorators, { kind: "field", name: "distance", static: false, private: false, access: { has: obj => "distance" in obj, get: obj => obj.distance, set: (obj, value) => { obj.distance = value; } }, metadata: _metadata }, _distance_initializers, _distance_extraInitializers);
            __esDecorate(null, null, _minDistance_decorators, { kind: "field", name: "minDistance", static: false, private: false, access: { has: obj => "minDistance" in obj, get: obj => obj.minDistance, set: (obj, value) => { obj.minDistance = value; } }, metadata: _metadata }, _minDistance_initializers, _minDistance_extraInitializers);
            __esDecorate(null, null, _maxDistance_decorators, { kind: "field", name: "maxDistance", static: false, private: false, access: { has: obj => "maxDistance" in obj, get: obj => obj.maxDistance, set: (obj, value) => { obj.maxDistance = value; } }, metadata: _metadata }, _maxDistance_initializers, _maxDistance_extraInitializers);
            __esDecorate(null, null, _active_decorators, { kind: "field", name: "active", static: false, private: false, access: { has: obj => "active" in obj, get: obj => obj.active, set: (obj, value) => { obj.active = value; } }, metadata: _metadata }, _active_initializers, _active_extraInitializers);
            __esDecorate(null, null, _dollySpeed_decorators, { kind: "field", name: "dollySpeed", static: false, private: false, access: { has: obj => "dollySpeed" in obj, get: obj => obj.dollySpeed, set: (obj, value) => { obj.dollySpeed = value; } }, metadata: _metadata }, _dollySpeed_initializers, _dollySpeed_extraInitializers);
            __esDecorate(null, null, _interactive_decorators, { kind: "field", name: "interactive", static: false, private: false, access: { has: obj => "interactive" in obj, get: obj => obj.interactive, set: (obj, value) => { obj.interactive = value; } }, metadata: _metadata }, _interactive_initializers, _interactive_extraInitializers);
            __esDecorate(null, null, _rotationSpeed_decorators, { kind: "field", name: "rotationSpeed", static: false, private: false, access: { has: obj => "rotationSpeed" in obj, get: obj => obj.rotationSpeed, set: (obj, value) => { obj.rotationSpeed = value; } }, metadata: _metadata }, _rotationSpeed_initializers, _rotationSpeed_extraInitializers);
            __esDecorate(null, null, _dynamicDolly_decorators, { kind: "field", name: "dynamicDolly", static: false, private: false, access: { has: obj => "dynamicDolly" in obj, get: obj => obj.dynamicDolly, set: (obj, value) => { obj.dynamicDolly = value; } }, metadata: _metadata }, _dynamicDolly_initializers, _dynamicDolly_extraInitializers);
            __esDecorate(null, null, _dynamicRotation_decorators, { kind: "field", name: "dynamicRotation", static: false, private: false, access: { has: obj => "dynamicRotation" in obj, get: obj => obj.dynamicRotation, set: (obj, value) => { obj.dynamicRotation = value; } }, metadata: _metadata }, _dynamicRotation_initializers, _dynamicRotation_extraInitializers);
            __esDecorate(null, null, _dollyEpsilon_decorators, { kind: "field", name: "dollyEpsilon", static: false, private: false, access: { has: obj => "dollyEpsilon" in obj, get: obj => obj.dollyEpsilon, set: (obj, value) => { obj.dollyEpsilon = value; } }, metadata: _metadata }, _dollyEpsilon_initializers, _dollyEpsilon_extraInitializers);
            __esDecorate(null, null, _dollyScrollLerp_decorators, { kind: "field", name: "dollyScrollLerp", static: false, private: false, access: { has: obj => "dollyScrollLerp" in obj, get: obj => obj.dollyScrollLerp, set: (obj, value) => { obj.dollyScrollLerp = value; } }, metadata: _metadata }, _dollyScrollLerp_initializers, _dollyScrollLerp_extraInitializers);
            __esDecorate(null, null, _dollyPinchSlowdown_decorators, { kind: "field", name: "dollyPinchSlowdown", static: false, private: false, access: { has: obj => "dollyPinchSlowdown" in obj, get: obj => obj.dollyPinchSlowdown, set: (obj, value) => { obj.dollyPinchSlowdown = value; } }, metadata: _metadata }, _dollyPinchSlowdown_initializers, _dollyPinchSlowdown_extraInitializers);
            __esDecorate(null, null, _rotationEpsilon_decorators, { kind: "field", name: "rotationEpsilon", static: false, private: false, access: { has: obj => "rotationEpsilon" in obj, get: obj => obj.rotationEpsilon, set: (obj, value) => { obj.rotationEpsilon = value; } }, metadata: _metadata }, _rotationEpsilon_initializers, _rotationEpsilon_extraInitializers);
            __esDecorate(null, null, _rotationSlowdown_decorators, { kind: "field", name: "rotationSlowdown", static: false, private: false, access: { has: obj => "rotationSlowdown" in obj, get: obj => obj.rotationSlowdown, set: (obj, value) => { obj.rotationSlowdown = value; } }, metadata: _metadata }, _rotationSlowdown_initializers, _rotationSlowdown_extraInitializers);
            __esDecorate(null, null, _threeCamera_decorators, { kind: "field", name: "threeCamera", static: false, private: false, access: { has: obj => "threeCamera" in obj, get: obj => obj.threeCamera, set: (obj, value) => { obj.threeCamera = value; } }, metadata: _metadata }, _threeCamera_initializers, _threeCamera_extraInitializers);
            __esDecorate(null, null, _rotationYTarget_decorators, { kind: "field", name: "rotationYTarget", static: false, private: false, access: { has: obj => "rotationYTarget" in obj, get: obj => obj.rotationYTarget, set: (obj, value) => { obj.rotationYTarget = value; } }, metadata: _metadata }, _rotationYTarget_initializers, _rotationYTarget_extraInitializers);
            __esDecorate(null, null, _rotationXTarget_decorators, { kind: "field", name: "rotationXTarget", static: false, private: false, access: { has: obj => "rotationXTarget" in obj, get: obj => obj.rotationXTarget, set: (obj, value) => { obj.rotationXTarget = value; } }, metadata: _metadata }, _rotationXTarget_initializers, _rotationXTarget_extraInitializers);
            __esDecorate(null, _classDescriptor = { value: _classThis }, _classDecorators, { kind: "class", name: _classThis.name, metadata: _metadata }, null, _classExtraInitializers);
            CameraRig = _classThis = _classDescriptor.value;
            if (_metadata) Object.defineProperty(_classThis, Symbol.metadata, { enumerable: true, configurable: true, writable: true, value: _metadata });
            __runInitializers(_classThis, _classExtraInitializers);
        }
        /**
         * @property {true} hasShadow
         *
         * *override* *readonly*
         *
         * This is `true` because this element has a `ShadowRoot` with the mentioned
         * [`slots`](#slots).
         */
        hasShadow = (__runInitializers(this, _instanceExtraInitializers), true);
        /**
         * @property {number} verticalAngle
         *
         * *attribute*
         *
         * Default: `0`
         *
         * The vertical angle of the camera (rotation around a horizontal axis). When the user drags up or
         * down, the camera will move up and down as it rotates around the center.
         * The camera is always looking at the center.
         */
        verticalAngle = __runInitializers(this, _verticalAngle_initializers, 0
        /**
         * @deprecated initialPolarAngle has been renamed to verticalAngle.
         * @property {number} initialPolarAngle
         *
         * *deprecated*: initialPolarAngle has been renamed to verticalAngle.
         */
        );
        /**
         * @deprecated initialPolarAngle has been renamed to verticalAngle.
         * @property {number} initialPolarAngle
         *
         * *deprecated*: initialPolarAngle has been renamed to verticalAngle.
         */
        get initialPolarAngle() {
            return this.verticalAngle;
        }
        set initialPolarAngle(value) {
            this.verticalAngle = value;
        }
        /**
         * @property {number} minVerticalAngle
         *
         * *attribute*
         *
         * Default: `-90`
         *
         * The lowest angle that the camera will rotate vertically.
         */
        minVerticalAngle = (__runInitializers(this, _verticalAngle_extraInitializers), __runInitializers(this, _minVerticalAngle_initializers, -90
        /**
         * @deprecated minPolarAngle has been renamed to minVerticalAngle.
         * @property {number} minPolarAngle
         *
         * *deprecated*: minPolarAngle has been renamed to minVerticalAngle.
         */
        ));
        /**
         * @deprecated minPolarAngle has been renamed to minVerticalAngle.
         * @property {number} minPolarAngle
         *
         * *deprecated*: minPolarAngle has been renamed to minVerticalAngle.
         */
        get minPolarAngle() {
            return this.minVerticalAngle;
        }
        set minPolarAngle(value) {
            this.minVerticalAngle = value;
        }
        /**
         * @property {number} maxVerticalAngle
         *
         * *attribute*
         *
         * Default: `90`
         *
         * The highest angle that the camera will rotate vertically.
         *
         * <live-code id="verticalExample"></live-code>
         *
         * <script>
         *   example.content = cameraRigExample
         *   verticalExample.content = cameraRigVerticalRotationExample
         * </script>
         */
        maxVerticalAngle = (__runInitializers(this, _minVerticalAngle_extraInitializers), __runInitializers(this, _maxVerticalAngle_initializers, 90
        /**
         * @deprecated maxPolarAngle has been renamed to maxVerticalAngle.
         * @property {number} maxPolarAngle
         *
         * *deprecated*: maxPolarAngle has been renamed to maxVerticalAngle.
         */
        ));
        /**
         * @deprecated maxPolarAngle has been renamed to maxVerticalAngle.
         * @property {number} maxPolarAngle
         *
         * *deprecated*: maxPolarAngle has been renamed to maxVerticalAngle.
         */
        get maxPolarAngle() {
            return this.maxVerticalAngle;
        }
        set maxPolarAngle(value) {
            this.maxVerticalAngle = value;
        }
        /**
         * @property {number} horizontalAngle
         *
         * *attribute*
         *
         * Default: `0`
         *
         * The horizontal angle of the camera (rotation around a vertical axis). When the user drags left or
         * right, the camera will move left or right as it rotates around the center.
         * The camera is always looking at the center.
         */
        horizontalAngle = (__runInitializers(this, _maxVerticalAngle_extraInitializers), __runInitializers(this, _horizontalAngle_initializers, 0
        /**
         * @property {number} minHorizontalAngle
         *
         * *attribute*
         *
         * Default: `-Infinity`
         *
         * The smallest angle that the camera will be allowed to rotate to
         * horizontally. The default of `-Infinity` means the camera will rotate
         * laterally around the focus point indefinitely.
         */
        ));
        /**
         * @property {number} minHorizontalAngle
         *
         * *attribute*
         *
         * Default: `-Infinity`
         *
         * The smallest angle that the camera will be allowed to rotate to
         * horizontally. The default of `-Infinity` means the camera will rotate
         * laterally around the focus point indefinitely.
         */
        minHorizontalAngle = (__runInitializers(this, _horizontalAngle_extraInitializers), __runInitializers(this, _minHorizontalAngle_initializers, -Infinity
        /**
         * @property {number} maxHorizontalAngle
         *
         * *attribute*
         *
         * Default: `Infinity`
         *
         * The largest angle that the camera will be allowed to rotate to
         * horizontally. The default of `Infinity` means the camera will rotate
         * laterally around the focus point indefinitely.
         */
        ));
        /**
         * @property {number} maxHorizontalAngle
         *
         * *attribute*
         *
         * Default: `Infinity`
         *
         * The largest angle that the camera will be allowed to rotate to
         * horizontally. The default of `Infinity` means the camera will rotate
         * laterally around the focus point indefinitely.
         */
        maxHorizontalAngle = (__runInitializers(this, _minHorizontalAngle_extraInitializers), __runInitializers(this, _maxHorizontalAngle_initializers, Infinity
        /**
         * @property {number} distance
         *
         * *attribute*
         *
         * Default: `-1`
         *
         * The distance that the camera will be away from the center point.
         * When the performing a scroll gesture, the camera will zoom by moving
         * towards or away from the center point (i.e. dollying).
         *
         * A value of `-1` means automatic distance based on the current scene's
         * [`.perspective`](../core/Scene#perspective), matching the behavior of
         * [CSS `perspective`](https://developer.mozilla.org/en-US/docs/Web/CSS/perspective).
         */
        ));
        /**
         * @property {number} distance
         *
         * *attribute*
         *
         * Default: `-1`
         *
         * The distance that the camera will be away from the center point.
         * When the performing a scroll gesture, the camera will zoom by moving
         * towards or away from the center point (i.e. dollying).
         *
         * A value of `-1` means automatic distance based on the current scene's
         * [`.perspective`](../core/Scene#perspective), matching the behavior of
         * [CSS `perspective`](https://developer.mozilla.org/en-US/docs/Web/CSS/perspective).
         */
        distance = (__runInitializers(this, _maxHorizontalAngle_extraInitializers), __runInitializers(this, _distance_initializers, -1));
        #appliedDistance_accessor_storage = (__runInitializers(this, _distance_extraInitializers), __runInitializers(this, _private_appliedDistance_initializers, defaultScenePerspective
        /**
         * @deprecated initialDistance has been renamed to distance.
         * @property {number} initialDistance
         *
         * *deprecated*: initialDistance has been renamed to distance.
         */
        ));
        get #appliedDistance() { return _private_appliedDistance_descriptor.get.call(this); }
        set #appliedDistance(value) { return _private_appliedDistance_descriptor.set.call(this, value); }
        /**
         * @deprecated initialDistance has been renamed to distance.
         * @property {number} initialDistance
         *
         * *deprecated*: initialDistance has been renamed to distance.
         */
        get initialDistance() {
            return this.distance;
        }
        set initialDistance(value) {
            this.distance = value;
        }
        /**
         * @property {number} minDistance
         *
         * *attribute*
         *
         * Default: `-1`
         *
         * The smallest distance (a non-zero value) the camera can get to the center point when zooming
         * by scrolling.
         *
         * A value of `-1` means the value will automatically be half of whatever
         * the [`.distance`](#distance) value is.
         */
        minDistance = (__runInitializers(this, _private_appliedDistance_extraInitializers), __runInitializers(this, _minDistance_initializers, -1));
        #appliedMinDistance_accessor_storage = (__runInitializers(this, _minDistance_extraInitializers), __runInitializers(this, _private_appliedMinDistance_initializers, 200
        /**
         * @property {number} maxDistance
         *
         * *attribute*
         *
         * Default: `-1`
         *
         * The largest distance (a non-zero value) the camera can get from the
         * center point when zooming out by scrolling or with pinch gesture.
         *
         * A value of `-1` means the value will automatically be double of whatever
         * the [`.distance`](#distance) value is.
         */
        ));
        get #appliedMinDistance() { return _private_appliedMinDistance_descriptor.get.call(this); }
        set #appliedMinDistance(value) { return _private_appliedMinDistance_descriptor.set.call(this, value); }
        /**
         * @property {number} maxDistance
         *
         * *attribute*
         *
         * Default: `-1`
         *
         * The largest distance (a non-zero value) the camera can get from the
         * center point when zooming out by scrolling or with pinch gesture.
         *
         * A value of `-1` means the value will automatically be double of whatever
         * the [`.distance`](#distance) value is.
         */
        maxDistance = (__runInitializers(this, _private_appliedMinDistance_extraInitializers), __runInitializers(this, _maxDistance_initializers, -1));
        #appliedMaxDistance_accessor_storage = (__runInitializers(this, _maxDistance_extraInitializers), __runInitializers(this, _private_appliedMaxDistance_initializers, 800
        /**
         * @property {boolean} active
         *
         * *attribute*
         *
         * Default: `true`
         *
         * When `true`, the underlying camera is set to [`active`](./PerspectiveCamera#active).
         */
        ));
        get #appliedMaxDistance() { return _private_appliedMaxDistance_descriptor.get.call(this); }
        set #appliedMaxDistance(value) { return _private_appliedMaxDistance_descriptor.set.call(this, value); }
        /**
         * @property {boolean} active
         *
         * *attribute*
         *
         * Default: `true`
         *
         * When `true`, the underlying camera is set to [`active`](./PerspectiveCamera#active).
         */
        active = (__runInitializers(this, _private_appliedMaxDistance_extraInitializers), __runInitializers(this, _active_initializers, true
        /**
         * @property {number} dollySpeed
         *
         * *attribute*
         *
         * Default: `1`
         */
        ));
        /**
         * @property {number} dollySpeed
         *
         * *attribute*
         *
         * Default: `1`
         */
        dollySpeed = (__runInitializers(this, _active_extraInitializers), __runInitializers(this, _dollySpeed_initializers, 1
        /**
         * @property {boolean} interactive
         *
         * *attribute*
         *
         * Default: `true`
         *
         * When `false`, user interaction (ability to zoom or rotate the camera) is
         * disabled, but the camera rig can still be manipulated programmatically.
         */
        ));
        /**
         * @property {boolean} interactive
         *
         * *attribute*
         *
         * Default: `true`
         *
         * When `false`, user interaction (ability to zoom or rotate the camera) is
         * disabled, but the camera rig can still be manipulated programmatically.
         */
        interactive = (__runInitializers(this, _dollySpeed_extraInitializers), __runInitializers(this, _interactive_initializers, true
        /**
         * @property {number} rotationSpeed
         *
         * *attribute*
         *
         * Default: `1`
         *
         * How much the camera rotates while dragging.
         */
        ));
        /**
         * @property {number} rotationSpeed
         *
         * *attribute*
         *
         * Default: `1`
         *
         * How much the camera rotates while dragging.
         */
        rotationSpeed = (__runInitializers(this, _interactive_extraInitializers), __runInitializers(this, _rotationSpeed_initializers, 1
        /**
         * @property {boolean} dynamicDolly
         *
         * *attribute*
         *
         * Default: `false`
         *
         * When `true`, the effective dolly speed will be changed based on the
         * camera's distance to `minDistance`. Getting closer to `minDistance` will
         * lower the effective dolly speed towards zero. This is useful when zoomed
         * into an object and having the dolly movements not be disproportionately
         * huge while viewing fine details of the object.
         */
        ));
        /**
         * @property {boolean} dynamicDolly
         *
         * *attribute*
         *
         * Default: `false`
         *
         * When `true`, the effective dolly speed will be changed based on the
         * camera's distance to `minDistance`. Getting closer to `minDistance` will
         * lower the effective dolly speed towards zero. This is useful when zoomed
         * into an object and having the dolly movements not be disproportionately
         * huge while viewing fine details of the object.
         */
        dynamicDolly = (__runInitializers(this, _rotationSpeed_extraInitializers), __runInitializers(this, _dynamicDolly_initializers, false
        /**
         * @property {boolean} dynamicRotation
         *
         * *attribute*
         *
         * Default: `false`
         *
         * When `true`, the effective rotation speed will be changed based on the
         * camera's distance to `minDistance`. Getting closer to `minDistance` will
         * lower the effective rotation speed to allow for finer control. This is useful
         * zoomed in to see fine details of an object and having the rotation not be
         * disproportionately huge, for example when zooming into a 3D globe.
         */
        ));
        /**
         * @property {boolean} dynamicRotation
         *
         * *attribute*
         *
         * Default: `false`
         *
         * When `true`, the effective rotation speed will be changed based on the
         * camera's distance to `minDistance`. Getting closer to `minDistance` will
         * lower the effective rotation speed to allow for finer control. This is useful
         * zoomed in to see fine details of an object and having the rotation not be
         * disproportionately huge, for example when zooming into a 3D globe.
         */
        dynamicRotation = (__runInitializers(this, _dynamicDolly_extraInitializers), __runInitializers(this, _dynamicRotation_initializers, false
        /**
         * @property {number} dollyEpsilon
         *
         * *attribute*
         *
         * Default: `0.01`
         *
         * The threshold for when to stop dolly smoothing animation (lerp). When the
         * delta between actual dolly position and target dolly position is below
         * this number, animation stops. Set this to a high value to prevent
         * smoothing.
         */
        ));
        /**
         * @property {number} dollyEpsilon
         *
         * *attribute*
         *
         * Default: `0.01`
         *
         * The threshold for when to stop dolly smoothing animation (lerp). When the
         * delta between actual dolly position and target dolly position is below
         * this number, animation stops. Set this to a high value to prevent
         * smoothing.
         */
        dollyEpsilon = (__runInitializers(this, _dynamicRotation_extraInitializers), __runInitializers(this, _dollyEpsilon_initializers, 0.01
        /**
         * @property {number} dollyScrollLerp
         *
         * *attribute*
         *
         * Default: `0.3`
         *
         * The portion to lerp towards the dolly target position each frame after
         * scrolling to dolly the camera. Between 0 and 1.
         */
        ));
        /**
         * @property {number} dollyScrollLerp
         *
         * *attribute*
         *
         * Default: `0.3`
         *
         * The portion to lerp towards the dolly target position each frame after
         * scrolling to dolly the camera. Between 0 and 1.
         */
        dollyScrollLerp = (__runInitializers(this, _dollyEpsilon_extraInitializers), __runInitializers(this, _dollyScrollLerp_initializers, 0.3
        /**
         * @property {number} dollyPinchSlowdown
         *
         * *attribute*
         *
         * Default: `0.05`
         *
         * Portion of the dolly speed to remove each frame to slow down the dolly
         * animation after pinching to dolly the camera, i.e. how much to lerp
         * towards zero motion. Between 0 and 1.
         */
        ));
        /**
         * @property {number} dollyPinchSlowdown
         *
         * *attribute*
         *
         * Default: `0.05`
         *
         * Portion of the dolly speed to remove each frame to slow down the dolly
         * animation after pinching to dolly the camera, i.e. how much to lerp
         * towards zero motion. Between 0 and 1.
         */
        dollyPinchSlowdown = (__runInitializers(this, _dollyScrollLerp_extraInitializers), __runInitializers(this, _dollyPinchSlowdown_initializers, 0.05
        /**
         * @property {number} rotationEpsilon
         *
         * *attribute*
         *
         * Default: `0.01`
         *
         * The threshold for when to stop intertial rotation slowdown animation.
         * When the current frame's change in rotation goes below this number,
         * animation stops. Set this to a high value to prevent inertial slowdown.
         */
        ));
        /**
         * @property {number} rotationEpsilon
         *
         * *attribute*
         *
         * Default: `0.01`
         *
         * The threshold for when to stop intertial rotation slowdown animation.
         * When the current frame's change in rotation goes below this number,
         * animation stops. Set this to a high value to prevent inertial slowdown.
         */
        rotationEpsilon = (__runInitializers(this, _dollyPinchSlowdown_extraInitializers), __runInitializers(this, _rotationEpsilon_initializers, 0.01
        /**
         * @property {number} rotationSlowdown
         *
         * *attribute*
         *
         * Default: `0.05`
         *
         * Portion of the rotational speed to remove each frame to slow down the
         * rotation after dragging to rotate the camera, i.e. how much to lerp
         * towards zero motion. Between 0 and 1.
         */
        ));
        /**
         * @property {number} rotationSlowdown
         *
         * *attribute*
         *
         * Default: `0.05`
         *
         * Portion of the rotational speed to remove each frame to slow down the
         * rotation after dragging to rotate the camera, i.e. how much to lerp
         * towards zero motion. Between 0 and 1.
         */
        rotationSlowdown = (__runInitializers(this, _rotationEpsilon_extraInitializers), __runInitializers(this, _rotationSlowdown_initializers, 0.05
        // TODO really bad name, its not the underlying three camera, but the lume camera.
        ));
        // TODO really bad name, its not the underlying three camera, but the lume camera.
        threeCamera = (__runInitializers(this, _rotationSlowdown_extraInitializers), __runInitializers(this, _threeCamera_initializers, void 0));
        /** @deprecated Use `.threeCamera` instead. */
        get cam() {
            return this.threeCamera;
        }
        rotationYTarget = (__runInitializers(this, _threeCamera_extraInitializers), __runInitializers(this, _rotationYTarget_initializers, void 0));
        rotationXTarget = (__runInitializers(this, _rotationYTarget_extraInitializers), __runInitializers(this, _rotationXTarget_initializers, void 0));
        flingRotation = (__runInitializers(this, _rotationXTarget_extraInitializers), new FlingRotation());
        scrollFling = new ScrollFling();
        pinchFling = new PinchFling();
        get #derivedInputDistance() {
            return this.distance !== -1 ? this.distance : this.scene?.perspective ?? defaultScenePerspective;
        }
        connectedCallback() {
            super.connectedCallback();
            this.createEffect(() => {
                const { scene, rotationYTarget, rotationXTarget, threeCamera } = this;
                // We start interaction if we have a scene (we're in the composed
                // tree) and have the needed DOM nodes.
                if (!(scene && rotationYTarget && rotationXTarget && threeCamera))
                    return;
                // TODO replace with @memo once that's out in classy-solid
                this.createEffect(() => {
                    this.#appliedDistance = this.#derivedInputDistance;
                    this.#appliedMinDistance = this.minDistance !== -1 ? this.minDistance : this.#derivedInputDistance / 2;
                    this.#appliedMaxDistance = this.maxDistance !== -1 ? this.maxDistance : this.#derivedInputDistance * 2;
                });
                // We set position here instead of in the template, otherwise
                // pre-upgrade values from the template running before element
                // upgrade (due to how Solid templates using cloneNode making them
                // non-upgraded until connected) will override the initial
<<<<<<< HEAD
                // __appliedDistance value.
                this.createEffect(() => (threeCamera.position.z = this.__appliedDistance));
                const { scrollFling, pinchFling, flingRotation } = this;
                batch(() => {
                    flingRotation.target = scene;
                    flingRotation.rotationYTarget = rotationYTarget;
                    flingRotation.rotationXTarget = rotationXTarget;
                    scrollFling.target = scene;
                    pinchFling.target = scene;
                });
                // Sync __appliedDistance to scrollFling.y and vice versa
                syncSignals(() => this.__appliedDistance, (d) => (this.__appliedDistance = d), () => this.scrollFling.y, (y) => (this.scrollFling.y = y));
=======
                // appliedDistance value.
                this.createEffect(() => (this.threeCamera.position.z = this.#appliedDistance));
                const { scrollFling, pinchFling, flingRotation } = this;
                flingRotation.interactionInitiator = this.scene;
                flingRotation.interactionContainer = this.scene;
                flingRotation.rotationYTarget = this.rotationYTarget;
                flingRotation.rotationXTarget = this.rotationXTarget;
                scrollFling.target = this.scene;
                pinchFling.target = this.scene;
                // Sync appliedDistance to scrollFling.y and vice versa
                syncSignals(() => this.#appliedDistance, (d) => (this.#appliedDistance = d), () => this.scrollFling.y, (y) => (this.scrollFling.y = y));
>>>>>>> 64303f70
                // Sync scrollFling.y to pinchFling.x and vice versa
                syncSignals(() => this.scrollFling.y, (y) => (this.scrollFling.y = y), () => this.pinchFling.x, (x) => (this.pinchFling.x = x));
                this.createEffect(() => {
                    flingRotation.minRotationX = this.minVerticalAngle;
                    flingRotation.maxRotationX = this.maxVerticalAngle;
                    flingRotation.minRotationY = this.minHorizontalAngle;
                    flingRotation.maxRotationY = this.maxHorizontalAngle;
                    flingRotation.sensitivity = this.rotationSpeed;
                    flingRotation.epsilon = this.rotationEpsilon;
                    flingRotation.slowdownAmount = this.rotationSlowdown;
                    scrollFling.minY = pinchFling.minX = this.#appliedMinDistance;
                    scrollFling.maxY = pinchFling.maxX = this.#appliedMaxDistance;
                    scrollFling.sensitivity = pinchFling.sensitivity = this.dollySpeed;
                    scrollFling.epsilon = pinchFling.epsilon = this.dollyEpsilon;
                    scrollFling.lerpAmount = this.dollyScrollLerp;
                    pinchFling.slowdownAmount = this.dollyPinchSlowdown;
                });
                this.createEffect(() => {
                    if (!this.dynamicDolly)
                        return;
                    // Dolly speed when position is at minDistance
                    const minDollySpeed = 0.001;
                    // Dolly speed when position is at maxDistance
                    const maxDollySpeed = 2 * this.dollySpeed;
                    // Scroll sensitivity is linear between min/max dolly speed and min/max distance.
                    const sens = ((maxDollySpeed - minDollySpeed) / (this.maxDistance - this.minDistance)) *
                        (this.threeCamera.position.z - this.minDistance) +
                        minDollySpeed;
                    scrollFling.sensitivity = sens < minDollySpeed ? minDollySpeed : sens;
                });
                this.createEffect(() => {
                    if (!this.dynamicRotation)
                        return;
                    // This only depends on the size of the scene and the FOV of the camera. The only
                    // issue is the camera's FOV is not reactive and is set by the scene at some point.
                    // In the case where the camera's FOV is not set yet, use the scene's perspective.
                    const perspective = this.threeCamera.three.fov
                        ? this.scene.calculatedSize.y / 2 / Math.tan((this.threeCamera.three.fov * Math.PI) / 360)
                        : this.scene.perspective;
                    // Plane positioned at origin facing camera with width equal to `minDistance`.
                    // `minDistance` is doubled because the expected `minDistance` should barely touch
                    // the object, whose size would be double `minDistance`.
                    const planeSize = (perspective * (this.minDistance * 2)) / this.threeCamera.position.z;
                    const degreesPerPixel = 180 / planeSize;
                    // Counteract the FlingRotation's delta modifier to get exact angular movement.
                    const sens = (1 / 0.15) * degreesPerPixel * this.rotationSpeed;
                    this.flingRotation.sensitivity = sens <= 0 ? 1 : sens;
                });
                this.createEffect(() => {
                    if (this.interactive && !this.pinchFling?.interacting)
                        flingRotation.start();
                    else
                        flingRotation.stop();
                });
                this.createEffect(() => {
                    if (this.interactive) {
                        scrollFling.start();
                        pinchFling.start();
                    }
                    else {
                        scrollFling.stop();
                        pinchFling.stop();
                    }
                });
                onCleanup(() => {
                    this.flingRotation.stop();
                    this.scrollFling.stop();
                    this.pinchFling.stop();
                });
            });
        }
        template = () => html `
		<lume-element3d
			id="cameraY"
			ref=${(el) => (this.rotationYTarget = el)}
			size="1 1 1"
			size-mode="proportional proportional proportional"
			rotation=${() => [0, this.horizontalAngle, 0]}
		>
			<lume-element3d
				id="cameraX"
				ref=${(el) => (this.rotationXTarget = el)}
				size="1 1 1"
				rotation=${() => [this.verticalAngle, 0, 0]}
				size-mode="proportional proportional proportional"
			>
				<slot
					name="camera"
					TODO="determine semantics for overriding the internal camera (this slot is not documented yet)"
				>
					<lume-perspective-camera
						ref=${(cam) => (this.threeCamera = cam)}
						id="camera-rig-perspective-camera"
						active=${() => this.active}
						comment="We don't set position here because it triggers the pre-upgrade handling due to the template running before perspective-camera is upgraded (due to Solid specifics) which causes the initial value to override the initial position calculated from scene.perspective."
						xposition=${() => [0, 0, this.#appliedDistance]}
						align-point="0.5 0.5 0.5"
						far="100000"
					>
						<slot name="camera-child"></slot>
					</lume-perspective-camera>
				</slot>
			</lume-element3d>
		</lume-element3d>

		<slot></slot>
	`;
    };
    return CameraRig = _classThis;
})();
export { CameraRig };
//# sourceMappingURL=CameraRig.js.map<|MERGE_RESOLUTION|>--- conflicted
+++ resolved
@@ -35,15 +35,11 @@
     if (target) Object.defineProperty(target, contextIn.name, descriptor);
     done = true;
 };
-<<<<<<< HEAD
-import { batch, onCleanup } from 'solid-js';
-=======
 var __setFunctionName = (this && this.__setFunctionName) || function (f, name, prefix) {
     if (typeof name === "symbol") name = name.description ? "[".concat(name.description, "]") : "";
     return Object.defineProperty(f, "name", { configurable: true, value: prefix ? "".concat(prefix, " ", name) : name });
 };
-import { onCleanup } from 'solid-js';
->>>>>>> 64303f70
+import { batch, onCleanup } from 'solid-js';
 import html from 'solid-js/html';
 import { signal, syncSignals } from 'classy-solid';
 import { element, numberAttribute, booleanAttribute } from '@lume/element';
@@ -800,9 +796,8 @@
                 // pre-upgrade values from the template running before element
                 // upgrade (due to how Solid templates using cloneNode making them
                 // non-upgraded until connected) will override the initial
-<<<<<<< HEAD
-                // __appliedDistance value.
-                this.createEffect(() => (threeCamera.position.z = this.__appliedDistance));
+                // appliedDistance value.
+                this.createEffect(() => (threeCamera.position.z = this.#appliedDistance));
                 const { scrollFling, pinchFling, flingRotation } = this;
                 batch(() => {
                     flingRotation.target = scene;
@@ -811,21 +806,8 @@
                     scrollFling.target = scene;
                     pinchFling.target = scene;
                 });
-                // Sync __appliedDistance to scrollFling.y and vice versa
-                syncSignals(() => this.__appliedDistance, (d) => (this.__appliedDistance = d), () => this.scrollFling.y, (y) => (this.scrollFling.y = y));
-=======
-                // appliedDistance value.
-                this.createEffect(() => (this.threeCamera.position.z = this.#appliedDistance));
-                const { scrollFling, pinchFling, flingRotation } = this;
-                flingRotation.interactionInitiator = this.scene;
-                flingRotation.interactionContainer = this.scene;
-                flingRotation.rotationYTarget = this.rotationYTarget;
-                flingRotation.rotationXTarget = this.rotationXTarget;
-                scrollFling.target = this.scene;
-                pinchFling.target = this.scene;
                 // Sync appliedDistance to scrollFling.y and vice versa
                 syncSignals(() => this.#appliedDistance, (d) => (this.#appliedDistance = d), () => this.scrollFling.y, (y) => (this.scrollFling.y = y));
->>>>>>> 64303f70
                 // Sync scrollFling.y to pinchFling.x and vice versa
                 syncSignals(() => this.scrollFling.y, (y) => (this.scrollFling.y = y), () => this.pinchFling.x, (x) => (this.pinchFling.x = x));
                 this.createEffect(() => {
