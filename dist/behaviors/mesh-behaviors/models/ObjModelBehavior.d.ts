--- conflicted
+++ resolved
@@ -2,10 +2,6 @@
 import type { ElementBehaviors } from 'element-behaviors';
 import { OBJLoader } from 'three/examples/jsm/loaders/OBJLoader.js';
 import { MTLLoader } from 'three/examples/jsm/loaders/MTLLoader.js';
-<<<<<<< HEAD
-=======
-import { ModelBehavior } from './ModelBehavior.js';
->>>>>>> c3cf5d04
 import type { Group } from 'three/src/objects/Group.js';
 import { ModelBehavior } from './ModelBehavior.js';
 import { ObjModel } from '../../../models/ObjModel.js';
@@ -14,19 +10,17 @@
     }
 }
 export type ObjModelBehaviorAttributes = 'obj' | 'mtl';
-<<<<<<< HEAD
 /**
  * A behavior containing the logic that loads OBJ models for `<lume-obj-model>`
  * elements.
  * @deprecated Don't use this behavior directly, instead use a `<lume-obj-model>` element.
  * @extends ModelBehavior
  */
-=======
->>>>>>> c3cf5d04
 export declare class ObjModelBehavior extends ModelBehavior {
     #private;
     obj: string;
     mtl: string;
+    /** @deprecated access `.threeModel` on the lume-obj-model element instead. */
     model?: Group;
     element: ObjModel;
     requiredElementType(): (typeof ObjModel)[];
