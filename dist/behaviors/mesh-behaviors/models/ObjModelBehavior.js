var __esDecorate = (this && this.__esDecorate) || function (ctor, descriptorIn, decorators, contextIn, initializers, extraInitializers) {
    function accept(f) { if (f !== void 0 && typeof f !== "function") throw new TypeError("Function expected"); return f; }
    var kind = contextIn.kind, key = kind === "getter" ? "get" : kind === "setter" ? "set" : "value";
    var target = !descriptorIn && ctor ? contextIn["static"] ? ctor : ctor.prototype : null;
    var descriptor = descriptorIn || (target ? Object.getOwnPropertyDescriptor(target, contextIn.name) : {});
    var _, done = false;
    for (var i = decorators.length - 1; i >= 0; i--) {
        var context = {};
        for (var p in contextIn) context[p] = p === "access" ? {} : contextIn[p];
        for (var p in contextIn.access) context.access[p] = contextIn.access[p];
        context.addInitializer = function (f) { if (done) throw new TypeError("Cannot add initializers after decoration has completed"); extraInitializers.push(accept(f || null)); };
        var result = (0, decorators[i])(kind === "accessor" ? { get: descriptor.get, set: descriptor.set } : descriptor[key], context);
        if (kind === "accessor") {
            if (result === void 0) continue;
            if (result === null || typeof result !== "object") throw new TypeError("Object expected");
            if (_ = accept(result.get)) descriptor.get = _;
            if (_ = accept(result.set)) descriptor.set = _;
            if (_ = accept(result.init)) initializers.unshift(_);
        }
        else if (_ = accept(result)) {
            if (kind === "field") initializers.unshift(_);
            else descriptor[key] = _;
        }
    }
    if (target) Object.defineProperty(target, contextIn.name, descriptor);
    done = true;
};
var __runInitializers = (this && this.__runInitializers) || function (thisArg, initializers, value) {
    var useValue = arguments.length > 2;
    for (var i = 0; i < initializers.length; i++) {
        value = useValue ? initializers[i].call(thisArg, value) : initializers[i].call(thisArg);
    }
    return useValue ? value : void 0;
};
import 'element-behaviors';
import { stringAttribute } from '@lume/element';
import { onCleanup } from 'solid-js';
import { OBJLoader } from 'three/examples/jsm/loaders/OBJLoader.js';
import { MTLLoader } from 'three/examples/jsm/loaders/MTLLoader.js';
import { disposeObjectTree } from '../../../utils/three/dispose.js';
import { setRandomColorPhongMaterial } from '../../../utils/three/material.js';
import { isRenderItem } from '../../../utils/three/is.js';
import { behavior } from '../../Behavior.js';
import { receiver } from '../../PropReceiver.js';
import { Events } from '../../../core/Events.js';
import { ModelBehavior } from './ModelBehavior.js';
import { LoadEvent } from '../../../models/LoadEvent.js';
import { ObjModel } from '../../../models/ObjModel.js';
import { ErrorEvent, normalizeError } from '../../../models/ErrorEvent.js';
/**
 * A behavior containing the logic that loads OBJ models for `<lume-obj-model>`
 * elements.
 * @deprecated Don't use this behavior directly, instead use a `<lume-obj-model>` element.
 * @extends ModelBehavior
 */
let ObjModelBehavior = (() => {
    let _classDecorators = [behavior];
    let _classDescriptor;
    let _classExtraInitializers = [];
    let _classThis;
<<<<<<< HEAD
    let _classSuper = ModelBehavior;
    let _instanceExtraInitializers = [];
=======
    let _classSuper = RenderableBehavior;
>>>>>>> 64303f70
    let _obj_decorators;
    let _obj_initializers = [];
    let _obj_extraInitializers = [];
    let _mtl_decorators;
    let _mtl_initializers = [];
    let _mtl_extraInitializers = [];
    var ObjModelBehavior = class extends _classSuper {
        static { _classThis = this; }
        static {
            const _metadata = typeof Symbol === "function" && Symbol.metadata ? Object.create(_classSuper[Symbol.metadata] ?? null) : void 0;
            _obj_decorators = [stringAttribute, receiver];
            _mtl_decorators = [stringAttribute, receiver];
            __esDecorate(null, null, _obj_decorators, { kind: "field", name: "obj", static: false, private: false, access: { has: obj => "obj" in obj, get: obj => obj.obj, set: (obj, value) => { obj.obj = value; } }, metadata: _metadata }, _obj_initializers, _obj_extraInitializers);
            __esDecorate(null, null, _mtl_decorators, { kind: "field", name: "mtl", static: false, private: false, access: { has: obj => "mtl" in obj, get: obj => obj.mtl, set: (obj, value) => { obj.mtl = value; } }, metadata: _metadata }, _mtl_initializers, _mtl_extraInitializers);
            __esDecorate(null, _classDescriptor = { value: _classThis }, _classDecorators, { kind: "class", name: _classThis.name, metadata: _metadata }, null, _classExtraInitializers);
            ObjModelBehavior = _classThis = _classDescriptor.value;
            if (_metadata) Object.defineProperty(_classThis, Symbol.metadata, { enumerable: true, configurable: true, writable: true, value: _metadata });
            __runInitializers(_classThis, _classExtraInitializers);
        }
<<<<<<< HEAD
        obj = (__runInitializers(this, _instanceExtraInitializers), __runInitializers(this, _obj_initializers, ''));
        mtl = __runInitializers(this, _mtl_initializers, ''
        /** @deprecated access `.threeModel` on the lume-obj-model element instead. */
        );
        requiredElementType() {
            return [ObjModel];
        }
=======
        obj = __runInitializers(this, _obj_initializers, '');
        mtl = (__runInitializers(this, _obj_extraInitializers), __runInitializers(this, _mtl_initializers, ''));
        model = __runInitializers(this, _mtl_extraInitializers);
>>>>>>> 64303f70
        objLoader = (() => {
            const loader = new OBJLoader();
            loader.manager.onLoad = () => this.element.needsUpdate();
            return loader;
        })();
        mtlLoader = (() => {
            const loader = new MTLLoader(this.objLoader.manager);
            // Allow cross-origin images to be loaded.
            loader.crossOrigin = '';
            return loader;
        })();
        // This is incremented any time we need to cancel a pending load() (f.e. on
        // src change, or on disconnect), so that the loader will ignore the
        // result when a version change has happened.
        #version = 0;
        connectedCallback() {
            super.connectedCallback();
            this.createEffect(() => {
                this.mtl;
                this.obj;
                // TODO We can update only the material or model specifically
                // instead of reloading the whole object.
                this.#loadModel();
                onCleanup(() => {
                    if (this.element.threeModel) {
                        disposeObjectTree(this.element.threeModel, {
                            destroyMaterial: !this.#materialIsFromMaterialBehavior,
                        });
                    }
                    this.#materialIsFromMaterialBehavior = false;
                    this.model = undefined;
                    this.element.threeModel = null;
                    // Increment this in case the loader is still loading, so it will ignore the result.
                    this.#version++;
                });
            });
        }
        #materialIsFromMaterialBehavior = false;
        #loadModel() {
            const { obj, mtl, mtlLoader, objLoader } = this;
            const version = this.#version;
            if (!obj)
                return;
            if (mtl) {
                mtlLoader.setResourcePath(mtl.substr(0, mtl.lastIndexOf('/') + 1));
                mtlLoader.load(mtl, materials => {
                    if (version !== this.#version)
                        return;
                    materials.preload();
                    objLoader.setMaterials(materials);
                    this.#loadObj(version, true);
                });
            }
            else {
                this.#loadObj(version, false);
            }
        }
        #loadObj(version, hasMtl) {
            this.objLoader.load(this.obj, model => version == this.#version && this.#setModel(model, hasMtl), progress => version === this.#version &&
                (this.element.emit(Events.PROGRESS, progress), this.element.dispatchEvent(progress)), error => version === this.#version && this.#onError(error));
        }
        #onError(error) {
            const message = `Failed to load ${this.element.tagName.toLowerCase()} with obj value "${this.obj}" and mtl value "${this.mtl}". See the following error.`;
            console.warn(message);
            const err = normalizeError(error);
            console.error(err);
            this.element.emit(Events.MODEL_ERROR, err);
            this.element.dispatchEvent(new ErrorEvent(err));
        }
        #setModel(model, hasMtl) {
            // If the OBJ model does not have an MTL, then use the material behavior if any.
            if (!hasMtl) {
                // TODO Simplify this by getting based on type.
                let materialBehavior = this.element.behaviors.get('basic-material');
                if (!materialBehavior)
                    materialBehavior = this.element.behaviors.get('phong-material');
                if (!materialBehavior)
                    materialBehavior = this.element.behaviors.get('standard-material');
                if (!materialBehavior)
                    materialBehavior = this.element.behaviors.get('lambert-material');
                if (materialBehavior) {
                    this.#materialIsFromMaterialBehavior = true;
                    // TODO this part only works on Mesh elements at the
                    // moment. We will update the geometry and material
                    // behaviors to work in tandem with or without a mesh
                    // behavior, and other behaviors can use the geometry or
                    // material features.
                    model.traverse((child) => {
                        if (isRenderItem(child)) {
                            child.material = materialBehavior.meshComponent || thro(new Error('Expected a material'));
                        }
                    });
                }
                else {
                    // if no material, make a default one with random color
                    setRandomColorPhongMaterial(model);
                }
            }
            this.element.three.add(model);
            this.model = model;
            this.element.threeModel = model;
            this.element.emit(Events.MODEL_LOAD, { format: 'obj', model });
            this.element.dispatchEvent(new LoadEvent());
            this.element.needsUpdate();
        }
    };
    return ObjModelBehavior = _classThis;
})();
export { ObjModelBehavior };
if (globalThis.window?.document && !elementBehaviors.has('obj-model'))
    elementBehaviors.define('obj-model', ObjModelBehavior);
const thro = (err) => {
    throw err;
};
//# sourceMappingURL=ObjModelBehavior.js.map<|MERGE_RESOLUTION|>--- conflicted
+++ resolved
@@ -58,12 +58,7 @@
     let _classDescriptor;
     let _classExtraInitializers = [];
     let _classThis;
-<<<<<<< HEAD
     let _classSuper = ModelBehavior;
-    let _instanceExtraInitializers = [];
-=======
-    let _classSuper = RenderableBehavior;
->>>>>>> 64303f70
     let _obj_decorators;
     let _obj_initializers = [];
     let _obj_extraInitializers = [];
@@ -83,24 +78,18 @@
             if (_metadata) Object.defineProperty(_classThis, Symbol.metadata, { enumerable: true, configurable: true, writable: true, value: _metadata });
             __runInitializers(_classThis, _classExtraInitializers);
         }
-<<<<<<< HEAD
-        obj = (__runInitializers(this, _instanceExtraInitializers), __runInitializers(this, _obj_initializers, ''));
-        mtl = __runInitializers(this, _mtl_initializers, ''
+        obj = __runInitializers(this, _obj_initializers, '');
+        mtl = (__runInitializers(this, _obj_extraInitializers), __runInitializers(this, _mtl_initializers, ''
         /** @deprecated access `.threeModel` on the lume-obj-model element instead. */
-        );
+        ));
         requiredElementType() {
             return [ObjModel];
         }
-=======
-        obj = __runInitializers(this, _obj_initializers, '');
-        mtl = (__runInitializers(this, _obj_extraInitializers), __runInitializers(this, _mtl_initializers, ''));
-        model = __runInitializers(this, _mtl_extraInitializers);
->>>>>>> 64303f70
-        objLoader = (() => {
+        objLoader = (__runInitializers(this, _mtl_extraInitializers), (() => {
             const loader = new OBJLoader();
             loader.manager.onLoad = () => this.element.needsUpdate();
             return loader;
-        })();
+        })());
         mtlLoader = (() => {
             const loader = new MTLLoader(this.objLoader.manager);
             // Allow cross-origin images to be loaded.
