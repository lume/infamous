var __esDecorate = (this && this.__esDecorate) || function (ctor, descriptorIn, decorators, contextIn, initializers, extraInitializers) {
    function accept(f) { if (f !== void 0 && typeof f !== "function") throw new TypeError("Function expected"); return f; }
    var kind = contextIn.kind, key = kind === "getter" ? "get" : kind === "setter" ? "set" : "value";
    var target = !descriptorIn && ctor ? contextIn["static"] ? ctor : ctor.prototype : null;
    var descriptor = descriptorIn || (target ? Object.getOwnPropertyDescriptor(target, contextIn.name) : {});
    var _, done = false;
    for (var i = decorators.length - 1; i >= 0; i--) {
        var context = {};
        for (var p in contextIn) context[p] = p === "access" ? {} : contextIn[p];
        for (var p in contextIn.access) context.access[p] = contextIn.access[p];
        context.addInitializer = function (f) { if (done) throw new TypeError("Cannot add initializers after decoration has completed"); extraInitializers.push(accept(f || null)); };
        var result = (0, decorators[i])(kind === "accessor" ? { get: descriptor.get, set: descriptor.set } : descriptor[key], context);
        if (kind === "accessor") {
            if (result === void 0) continue;
            if (result === null || typeof result !== "object") throw new TypeError("Object expected");
            if (_ = accept(result.get)) descriptor.get = _;
            if (_ = accept(result.set)) descriptor.set = _;
            if (_ = accept(result.init)) initializers.unshift(_);
        }
        else if (_ = accept(result)) {
            if (kind === "field") initializers.unshift(_);
            else descriptor[key] = _;
        }
    }
    if (target) Object.defineProperty(target, contextIn.name, descriptor);
    done = true;
};
var __runInitializers = (this && this.__runInitializers) || function (thisArg, initializers, value) {
    var useValue = arguments.length > 2;
    for (var i = 0; i < initializers.length; i++) {
        value = useValue ? initializers[i].call(thisArg, value) : initializers[i].call(thisArg);
    }
    return useValue ? value : void 0;
};
import 'element-behaviors';
import { stringAttribute } from '@lume/element';
import { onCleanup } from 'solid-js';
import { TDSLoader } from 'three/examples/jsm/loaders/TDSLoader.js';
import { disposeObjectTree } from '../../../utils/three/dispose.js';
import { behavior } from '../../Behavior.js';
import { receiver } from '../../PropReceiver.js';
import { Events } from '../../../core/Events.js';
import { ModelBehavior } from './ModelBehavior.js';
import { LoadEvent } from '../../../models/LoadEvent.js';
import { TdsModel } from '../../../models/TdsModel.js';
import { ErrorEvent, normalizeError } from '../../../models/ErrorEvent.js';
/**
 * A behavior containing the logic that loads 3DS models for `<lume-3ds-model>`
 * elements.
 * @deprecated Don't use this behavior directly, instead use a `<lume-3ds-model>` element.
 * @extends ModelBehavior
 */
let TdsModelBehavior = (() => {
    let _classDecorators = [behavior];
    let _classDescriptor;
    let _classExtraInitializers = [];
    let _classThis;
<<<<<<< HEAD
    let _classSuper = ModelBehavior;
    let _instanceExtraInitializers = [];
=======
    let _classSuper = RenderableBehavior;
>>>>>>> 64303f70
    let _src_decorators;
    let _src_initializers = [];
    let _src_extraInitializers = [];
    var TdsModelBehavior = class extends _classSuper {
        static { _classThis = this; }
        static {
            const _metadata = typeof Symbol === "function" && Symbol.metadata ? Object.create(_classSuper[Symbol.metadata] ?? null) : void 0;
            _src_decorators = [stringAttribute, receiver];
            __esDecorate(null, null, _src_decorators, { kind: "field", name: "src", static: false, private: false, access: { has: obj => "src" in obj, get: obj => obj.src, set: (obj, value) => { obj.src = value; } }, metadata: _metadata }, _src_initializers, _src_extraInitializers);
            __esDecorate(null, _classDescriptor = { value: _classThis }, _classDecorators, { kind: "class", name: _classThis.name, metadata: _metadata }, null, _classExtraInitializers);
            TdsModelBehavior = _classThis = _classDescriptor.value;
            if (_metadata) Object.defineProperty(_classThis, Symbol.metadata, { enumerable: true, configurable: true, writable: true, value: _metadata });
            __runInitializers(_classThis, _classExtraInitializers);
        }
        /** Path to a .3ds file. */
<<<<<<< HEAD
        src = (__runInitializers(this, _instanceExtraInitializers), __runInitializers(this, _src_initializers, ''));
        loader = new TDSLoader();
        requiredElementType() {
            return [TdsModel];
        }
=======
        src = __runInitializers(this, _src_initializers, '');
        loader = (__runInitializers(this, _src_extraInitializers), new TDSLoader());
        model;
>>>>>>> 64303f70
        // This is incremented any time we need to cancel a pending load() (f.e. on
        // src change, or on disconnect), so that the loader will ignore the
        // result when a version change has happened.
        #version = 0;
        connectedCallback() {
            super.connectedCallback();
            this.createEffect(() => {
                this.src;
                this.#loadModel();
                onCleanup(() => {
                    if (this.element.threeModel)
                        disposeObjectTree(this.element.threeModel);
                    this.model = undefined;
                    this.element.threeModel = null;
                    // Increment this in case the loader is still loading, so it will ignore the result.
                    this.#version++;
                });
            });
        }
        #loadModel() {
            const { src } = this;
            const version = this.#version;
            if (!src)
                return;
            // In the following loader.load() callbacks, if #version doesn't
            // match, it means this.src or this.dracoDecoder changed while
            // a previous model was loading, in which case we ignore that
            // result and wait for the next model to load.
            this.loader.load(src, model => version === this.#version && this.#setModel(model), progress => version === this.#version &&
                (this.element.emit(Events.PROGRESS, progress), this.element.dispatchEvent(progress)), error => version === this.#version && this.#onError(error));
        }
        #onError(error) {
            const message = `Failed to load ${this.element.tagName.toLowerCase()} with src "${this.src}". See the following error.`;
            console.warn(message);
            const err = normalizeError(error);
            console.error(err);
            this.element.emit(Events.MODEL_ERROR, err);
            this.element.dispatchEvent(new ErrorEvent(err));
        }
        #setModel(model) {
            this.element.three.add(model);
            this.model = model;
            this.element.threeModel = model;
            this.element.emit(Events.MODEL_LOAD, { format: '3ds', model });
            this.element.dispatchEvent(new LoadEvent());
            this.element.needsUpdate();
        }
    };
    return TdsModelBehavior = _classThis;
})();
export { TdsModelBehavior };
if (globalThis.window?.document && !elementBehaviors.has('3ds-model'))
    elementBehaviors.define('3ds-model', TdsModelBehavior);
//# sourceMappingURL=TdsModelBehavior.js.map<|MERGE_RESOLUTION|>--- conflicted
+++ resolved
@@ -55,12 +55,7 @@
     let _classDescriptor;
     let _classExtraInitializers = [];
     let _classThis;
-<<<<<<< HEAD
     let _classSuper = ModelBehavior;
-    let _instanceExtraInitializers = [];
-=======
-    let _classSuper = RenderableBehavior;
->>>>>>> 64303f70
     let _src_decorators;
     let _src_initializers = [];
     let _src_extraInitializers = [];
@@ -76,17 +71,11 @@
             __runInitializers(_classThis, _classExtraInitializers);
         }
         /** Path to a .3ds file. */
-<<<<<<< HEAD
-        src = (__runInitializers(this, _instanceExtraInitializers), __runInitializers(this, _src_initializers, ''));
-        loader = new TDSLoader();
+        src = __runInitializers(this, _src_initializers, '');
+        loader = (__runInitializers(this, _src_extraInitializers), new TDSLoader());
         requiredElementType() {
             return [TdsModel];
         }
-=======
-        src = __runInitializers(this, _src_initializers, '');
-        loader = (__runInitializers(this, _src_extraInitializers), new TDSLoader());
-        model;
->>>>>>> 64303f70
         // This is incremented any time we need to cancel a pending load() (f.e. on
         // src change, or on disconnect), so that the loader will ignore the
         // result when a version change has happened.
