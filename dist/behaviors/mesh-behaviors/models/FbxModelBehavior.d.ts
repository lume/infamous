import 'element-behaviors';
import { FBXLoader } from 'three/examples/jsm/loaders/FBXLoader.js';
<<<<<<< HEAD
=======
import { ModelBehavior } from './ModelBehavior.js';
>>>>>>> c3cf5d04
import type { Group } from 'three/src/objects/Group.js';
import { ModelBehavior } from './ModelBehavior.js';
import { FbxModel } from '../../../models/FbxModel.js';
export type FbxModelBehaviorAttributes = 'src' | 'centerGeometry';
<<<<<<< HEAD
/**
 * A behavior containing the logic that loads FBX models for `<lume-fbx-model>`
 * elements.
 * @deprecated Don't use this behavior directly, instead use a `<lume-fbx-model>` element.
 * @extends ModelBehavior
 */
=======
>>>>>>> c3cf5d04
export declare class FbxModelBehavior extends ModelBehavior {
    #private;
    /** Path to a .fbx file. */
    src: string;
    /**
     * @attribute
     * @property {boolean} centerGeometry - When `true`, all geometry of the
     * loaded model will be centered at the local origin.
     *
     * Note, changing this value at runtime is expensive because the whole model
     * will be re-created. We improve this by tracking the initial center
     * position to revert to when centerGeometry goes back to `false` (PRs
     * welcome!).
     */
    centerGeometry: boolean;
    loader: FBXLoader;
    model?: Group;
    element: FbxModel;
    requiredElementType(): (typeof FbxModel)[];
    connectedCallback(): void;
}
//# sourceMappingURL=FbxModelBehavior.d.ts.map<|MERGE_RESOLUTION|>--- conflicted
+++ resolved
@@ -1,22 +1,15 @@
 import 'element-behaviors';
 import { FBXLoader } from 'three/examples/jsm/loaders/FBXLoader.js';
-<<<<<<< HEAD
-=======
-import { ModelBehavior } from './ModelBehavior.js';
->>>>>>> c3cf5d04
 import type { Group } from 'three/src/objects/Group.js';
 import { ModelBehavior } from './ModelBehavior.js';
 import { FbxModel } from '../../../models/FbxModel.js';
 export type FbxModelBehaviorAttributes = 'src' | 'centerGeometry';
-<<<<<<< HEAD
 /**
  * A behavior containing the logic that loads FBX models for `<lume-fbx-model>`
  * elements.
  * @deprecated Don't use this behavior directly, instead use a `<lume-fbx-model>` element.
  * @extends ModelBehavior
  */
-=======
->>>>>>> c3cf5d04
 export declare class FbxModelBehavior extends ModelBehavior {
     #private;
     /** Path to a .fbx file. */
@@ -33,6 +26,7 @@
      */
     centerGeometry: boolean;
     loader: FBXLoader;
+    /** @deprecated access `.threeModel` on the lume-fbx-model element instead. */
     model?: Group;
     element: FbxModel;
     requiredElementType(): (typeof FbxModel)[];
