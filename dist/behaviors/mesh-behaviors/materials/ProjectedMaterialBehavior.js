var __runInitializers = (this && this.__runInitializers) || function (thisArg, initializers, value) {
    var useValue = arguments.length > 2;
    for (var i = 0; i < initializers.length; i++) {
        value = useValue ? initializers[i].call(thisArg, value) : initializers[i].call(thisArg);
    }
    return useValue ? value : void 0;
};
var __esDecorate = (this && this.__esDecorate) || function (ctor, descriptorIn, decorators, contextIn, initializers, extraInitializers) {
    function accept(f) { if (f !== void 0 && typeof f !== "function") throw new TypeError("Function expected"); return f; }
    var kind = contextIn.kind, key = kind === "getter" ? "get" : kind === "setter" ? "set" : "value";
    var target = !descriptorIn && ctor ? contextIn["static"] ? ctor : ctor.prototype : null;
    var descriptor = descriptorIn || (target ? Object.getOwnPropertyDescriptor(target, contextIn.name) : {});
    var _, done = false;
    for (var i = decorators.length - 1; i >= 0; i--) {
        var context = {};
        for (var p in contextIn) context[p] = p === "access" ? {} : contextIn[p];
        for (var p in contextIn.access) context.access[p] = contextIn.access[p];
        context.addInitializer = function (f) { if (done) throw new TypeError("Cannot add initializers after decoration has completed"); extraInitializers.push(accept(f || null)); };
        var result = (0, decorators[i])(kind === "accessor" ? { get: descriptor.get, set: descriptor.set } : descriptor[key], context);
        if (kind === "accessor") {
            if (result === void 0) continue;
            if (result === null || typeof result !== "object") throw new TypeError("Object expected");
            if (_ = accept(result.get)) descriptor.get = _;
            if (_ = accept(result.set)) descriptor.set = _;
            if (_ = accept(result.init)) initializers.unshift(_);
        }
        else if (_ = accept(result)) {
            if (kind === "field") initializers.unshift(_);
            else descriptor[key] = _;
        }
    }
    if (target) Object.defineProperty(target, contextIn.name, descriptor);
    done = true;
};
var __setFunctionName = (this && this.__setFunctionName) || function (f, name, prefix) {
    if (typeof name === "symbol") name = name.description ? "[".concat(name.description, "]") : "";
    return Object.defineProperty(f, "name", { configurable: true, value: prefix ? "".concat(prefix, " ", name) : name });
};
import 'element-behaviors';
import { stringAttribute } from '@lume/element';
import { onCleanup, createEffect, createMemo } from 'solid-js';
import { signal } from 'classy-solid';
import { ProjectedMaterial } from '@lume/three-projected-material/dist/ProjectedMaterial.js';
import { OrthographicCamera } from 'three/src/cameras/OrthographicCamera.js';
import { Texture } from 'three/src/textures/Texture.js';
import { behavior } from '../../Behavior.js';
import { receiver } from '../../PropReceiver.js';
import { PhysicalMaterialBehavior } from './PhysicalMaterialBehavior.js';
import { TextureProjector } from '../../../textures/TextureProjector.js';
import { upwardRoots } from '../../../utils/upwardRoots.js';
import { querySelectorUpward } from '../../../utils/querySelectorUpward.js';
import { createArrayMemo } from '../../../utils/createArrayMemo.js';
/**
 * @class ProjectedMaterialBehavior
 *
 * Behavior: `projected-material`
 *
 * A physical material with the added ability to have additional textures
 * projected onto it with
 * [`<lume-texture-projector>`](../../../textures/TextureProjector) elements.
 *
 * Project a texture onto a mesh using a `<lume-texture-projector>` and
 * associating it with the `texture-projectors` attribute:
 *
 * ```html
 * <!-- Define a texture projector somewhere. -->
 * <lume-texture-projector src="path/to/image.jpg" class="some-projector"></lume-texture-projector>
 *
 * <!-- Use the projected-material on the mesh, and associate it with the projector: -->
 * <lume-box
 *   has="projected-material"
 *   size="100 100 100"
 *   texture-projectors=".some-projector"
 * ></lume-box>
 * ```
 *
 * <live-code id="example"></live-code>
 * <script>
 *   example.content = projectedTextureExample
 * </script>
 *
 * @extends PhysicalMaterialBehavior
 */
let ProjectedMaterialBehavior = (() => {
    let _classDecorators = [behavior];
    let _classDescriptor;
    let _classExtraInitializers = [];
    let _classThis;
    let _classSuper = PhysicalMaterialBehavior;
    let _instanceExtraInitializers = [];
    let _private_associatedProjectors_decorators;
    let _private_associatedProjectors_initializers = [];
    let _private_associatedProjectors_extraInitializers = [];
    let _private_associatedProjectors_descriptor;
    let _get_textureProjectors_decorators;
    let _set_textureProjectors_decorators;
    let _get_projectedTextures_decorators;
    let _set_projectedTextures_decorators;
    var ProjectedMaterialBehavior = class extends _classSuper {
        static { _classThis = this; }
        static {
            const _metadata = typeof Symbol === "function" && Symbol.metadata ? Object.create(_classSuper[Symbol.metadata] ?? null) : void 0;
            _private_associatedProjectors_decorators = [signal];
            _get_textureProjectors_decorators = [stringAttribute, receiver];
            _set_textureProjectors_decorators = [stringAttribute];
            _get_projectedTextures_decorators = [stringAttribute, receiver];
            _set_projectedTextures_decorators = [stringAttribute];
            __esDecorate(this, _private_associatedProjectors_descriptor = { get: __setFunctionName(function () { return this.#associatedProjectors_accessor_storage; }, "#associatedProjectors", "get"), set: __setFunctionName(function (value) { this.#associatedProjectors_accessor_storage = value; }, "#associatedProjectors", "set") }, _private_associatedProjectors_decorators, { kind: "accessor", name: "#associatedProjectors", static: false, private: true, access: { has: obj => #associatedProjectors in obj, get: obj => obj.#associatedProjectors, set: (obj, value) => { obj.#associatedProjectors = value; } }, metadata: _metadata }, _private_associatedProjectors_initializers, _private_associatedProjectors_extraInitializers);
            __esDecorate(this, null, _get_textureProjectors_decorators, { kind: "getter", name: "textureProjectors", static: false, private: false, access: { has: obj => "textureProjectors" in obj, get: obj => obj.textureProjectors }, metadata: _metadata }, null, _instanceExtraInitializers);
            __esDecorate(this, null, _set_textureProjectors_decorators, { kind: "setter", name: "textureProjectors", static: false, private: false, access: { has: obj => "textureProjectors" in obj, set: (obj, value) => { obj.textureProjectors = value; } }, metadata: _metadata }, null, _instanceExtraInitializers);
            __esDecorate(this, null, _get_projectedTextures_decorators, { kind: "getter", name: "projectedTextures", static: false, private: false, access: { has: obj => "projectedTextures" in obj, get: obj => obj.projectedTextures }, metadata: _metadata }, null, _instanceExtraInitializers);
            __esDecorate(this, null, _set_projectedTextures_decorators, { kind: "setter", name: "projectedTextures", static: false, private: false, access: { has: obj => "projectedTextures" in obj, set: (obj, value) => { obj.projectedTextures = value; } }, metadata: _metadata }, null, _instanceExtraInitializers);
            __esDecorate(null, _classDescriptor = { value: _classThis }, _classDecorators, { kind: "class", name: _classThis.name, metadata: _metadata }, null, _classExtraInitializers);
            ProjectedMaterialBehavior = _classThis = _classDescriptor.value;
            if (_metadata) Object.defineProperty(_classThis, Symbol.metadata, { enumerable: true, configurable: true, writable: true, value: _metadata });
            __runInitializers(_classThis, _classExtraInitializers);
        }
        #associatedProjectors_accessor_storage = (__runInitializers(this, _instanceExtraInitializers), __runInitializers(this, _private_associatedProjectors_initializers, []
        /**
         * @property {Array<TextureProjector>} associatedProjectors
         *
         * `readonly` `signal`
         *
         * The list of `TextureProjector` elements that are projecting onto the
         * current owner element, normalized from
         * [`.textureProjectors`](#textureprojectors) with selectors queried and
         * null values ignored.
         *
         * This returns the currently associated array of `<lume-texture-projector>`
         * instances, not the original string or array of values passed to
         * [`.textureProjectors`](#textureprojectors).
         */
        ));
        /** The computed value after the user sets this.textureProjectors. F.e. any strings are queried from DOM, and this array contains only DOM element references. */
        get #associatedProjectors() { return _private_associatedProjectors_descriptor.get.call(this); }
        set #associatedProjectors(value) { return _private_associatedProjectors_descriptor.set.call(this, value); }
        /**
         * @property {Array<TextureProjector>} associatedProjectors
         *
         * `readonly` `signal`
         *
         * The list of `TextureProjector` elements that are projecting onto the
         * current owner element, normalized from
         * [`.textureProjectors`](#textureprojectors) with selectors queried and
         * null values ignored.
         *
         * This returns the currently associated array of `<lume-texture-projector>`
         * instances, not the original string or array of values passed to
         * [`.textureProjectors`](#textureprojectors).
         */
        get associatedProjectors() {
            return this.#associatedProjectors;
        }
        /** The raw value the user set on this.textureProjectors */
        #textureProjectorsRaw = (__runInitializers(this, _private_associatedProjectors_extraInitializers), []);
        /**
         * @property {string | Array<TextureProjector | string | null>} textureProjectors
         *
         * `string attribute`
         *
         * Default: `[]`
         *
         * The `texture-projectors` attribute accepts one or more selectors, comma
         * separated, that define which
         * [`<lume-texture-projector>`](../../core/TextureProjector) elements are to
         * project an image onto the owner element. If a selector matches an element
         * that is not a `<lume-texture-projector>`, it is ignored (note that
         * non-upgraded elements will not be detected, make sure to load element
         * definitions up front which is the default if you're simply importing
         * `lume`).
         * If a selector matches
         * more than one element, only the first `<lume-texture-projector>` will be used
         * (in the near future we will allow multiple projectors to project).
         *
         * ```html
         * <lume-box has="projected-material" texture-projectors=".foo, .bar, #baz"></lume-box>
         * ```
         *
         * The `textureProjectors` JS property can be set with a string of comma
         * separated selectors, or a mixed array of strings (selectors) or
         * `<lume-texture-projector>` element instances, making the JS property more
         * flexible for scenarios where selectors are not enough (f.e. maybe you
         * need to get a reference to an element from some other part of the DOM,
         * perhaps from a tree inside a ShadowRoot, or you are programmatically
         * creating elements, etc).
         *
         * ```js
         * el.textureProjectors = ".some-texture-projector"
         * // or
         * const projector = document.querySelector('.some-texture-projector')
         * el.textureProjectors = [projector, "#someOtherTextureProjector"]
         * ```
         *
         * Texture projectors that are not in the composed tree (i.e. not
         * participating in rendering) will be ignored.  The texture projectors that
         * will be associated are those that are connected into the document, and
         * that participate in rendering (i.e.  composed, either in the top level
         * document, in a ShadowRoot, or distributed to a slot in a ShadowRoot).
         * This is the same as with the browser's built-in elements: a `<div>`
         * element that is connected into the DOM but not slotted to its parent's
         * `.shadowRoot` will not participate in the visual output.
         */
        get textureProjectors() {
            return this.#textureProjectorsRaw;
        }
        set textureProjectors(value) {
            this.#textureProjectorsRaw = value;
        }
        /**
         * @deprecated
         * @property {string | Array<TextureProjector | string | null>} projectedTextures
         *
         * `string attribute`
         *
         * *deprecated*: renamed to [`.textureProjectors`](#textureprojectors).
         */
        get projectedTextures() {
            return this.textureProjectors;
        }
        set projectedTextures(value) {
            this.textureProjectors = value;
        }
        _createComponent() {
            // TODO multiple projected textures.
            // Only one projected texture for now. Handling a material array is
            // needed for multiple projections, unless we update ProjectedMaterial
            // to supported multiple textures/cameras so that we can have a single
            // material. Probably the mat.project and mat.updateFromCamera methods
            // should accept a camera from the outside rather than using one that is
            // contained in the material.
            return new ProjectedMaterial();
        }
        #observer = null;
        connectedCallback() {
            super.connectedCallback();
            let queuedRequery = false;
            this.#observer = new MutationObserver(() => {
                if (queuedRequery)
                    return;
                queuedRequery = true;
                // Use a timeout for batching so this doesn't run a ton of times during DOM parsing.
                setTimeout(() => {
                    queuedRequery = false;
                    // TODO this could be more efficient if we check the added nodes directly, but for now we re-run the query logic.
                    // This triggers the setter logic.
                    this.textureProjectors = this.#textureProjectorsRaw;
                }, 0);
            });
            // TODO This queries in upward roots only. I think we want to also branch downward into sibling roots.
            for (const root of upwardRoots(this.element))
                this.#observer.observe(root, { childList: true, subtree: true });
            this.createEffect(() => {
                const mat = this.meshComponent;
                if (!mat)
                    return;
                const three = this.element.three;
                if (three.material !== mat)
                    return;
                createEffect(() => {
                    this.textureProjectors;
                    let array = [];
                    if (typeof this.#textureProjectorsRaw === 'string') {
                        array = [this.#textureProjectorsRaw.trim()];
                    }
                    else if (Array.isArray(this.#textureProjectorsRaw)) {
                        array = this.#textureProjectorsRaw;
                    }
                    else {
                        throw new TypeError('Invalid value for textureProjectors');
                    }
                    const projectors = [];
                    for (const value of array) {
                        if (typeof value !== 'string') {
                            // Consider only elements that participate in rendering (i.e. that are in the composed tree)
                            if (value.scene && value instanceof TextureProjector)
                                projectors.push(value);
                            continue;
                        }
                        else if (!value) {
                            // skip empty strings, they cause an error with querySelectorAll
                            continue;
                        }
                        // TODO Should we not search up the composed tree, and stay only
                        // in the current ShadowRoot?
                        for (const el of querySelectorUpward(this.element, value)) {
                            if (!el)
                                continue;
                            // Consider only elements that participate in rendering (i.e. that are in the composed tree)
                            if (el.scene && el instanceof TextureProjector)
                                projectors.push(el);
                            // TODO If an element was not yet upgraded, it will not
                            // be found here. We could wait for upgrade.
                        }
                    }
                    this.#associatedProjectors = projectors; // trigger
                });
<<<<<<< HEAD
                const associatedProjectors = createArrayMemo(() => this.__associatedProjectors);
                // For now we use only the first projector. No support for multiple projectors yet.
                const projector = createMemo(() => associatedProjectors()[0]);
                const projectorSrc = createMemo(() => projector()?.src ?? '');
                this._handleTexture(projectorSrc, (mat, tex) => (mat.texture = tex || new Texture()), mat => !!mat.texture, () => { }, true);
                createEffect(() => {
                    const tex = projector();
=======
                this._handleTexture(() => this.#associatedProjectors[0]?.src ?? '', (mat, tex) => (mat.texture = tex || new Texture()), mat => !!mat.texture, () => { }, true);
                createEffect(() => {
                    const tex = this.#associatedProjectors[0];
>>>>>>> 64303f70
                    if (!tex)
                        return;
                    createEffect(() => {
                        mat.fitment = tex.fitment;
                        mat.frontFacesOnly = tex.frontFacesOnly;
                        this.element.needsUpdate();
                    });
                });
                createEffect(() => {
<<<<<<< HEAD
                    const tex = projector();
=======
                    const tex = this.#associatedProjectors[0];
>>>>>>> 64303f70
                    if (!tex)
                        return;
                    // if the camera changes
                    const cam = tex.threeCamera;
                    if (!cam)
                        return;
                    if (three.material !== mat)
                        return;
                    mat.camera = cam;
                    mat.updateFromCamera();
                    mat.project(three, false);
                    this.element.needsUpdate();
                    // Do we need this?
                    onCleanup(() => {
                        const mat = this.meshComponent;
                        // If the whole behavior was cleaned up, mat will be undefined
                        // here due to #disposeMeshComponent in the base class onCleanup
                        if (!mat)
                            return;
                        if (three.material !== mat)
                            return;
                        mat.camera = new OrthographicCamera(0.00000001, 0.00000001, 0.00000001, 0.00000001);
                        mat.updateFromCamera();
                        mat.project(three, false);
                        this.element.needsUpdate();
                    });
                });
                createEffect(() => {
<<<<<<< HEAD
                    const tex = projector();
=======
                    const tex = this.#associatedProjectors[0];
>>>>>>> 64303f70
                    if (!tex)
                        return;
                    createEffect(() => {
                        tex.calculatedSize; // dependency
                        mat.updateFromCamera(); // needed because the size of the texture projector affects the camera projection
                        this.element.needsUpdate();
                    });
                });
                createEffect(() => {
                    if (three.material !== mat)
                        return;
                    // triggered when this.element has its world matrix updated.
                    this.element.version;
                    mat.project(three, false);
                });
                createEffect(() => {
<<<<<<< HEAD
                    const tex = projector();
=======
                    const tex = this.#associatedProjectors[0];
>>>>>>> 64303f70
                    if (!tex)
                        return;
                    createEffect(() => {
                        if (three.material !== mat)
                            return;
                        // triggered when tex has its world matrix updated, which
                        // transforms the camera we use for texture projection.
                        tex.version;
                        mat.project(three, false);
                        this.element.needsUpdate(); // The texture element updated, so make sure this.element does too.
                    });
                });
            });
        }
        disconnectedCallback() {
            super.disconnectedCallback();
            this.#observer?.disconnect();
            this.#observer = null;
        }
    };
    return ProjectedMaterialBehavior = _classThis;
})();
export { ProjectedMaterialBehavior };
if (globalThis.window?.document && !elementBehaviors.has('projected-material'))
    elementBehaviors.define('projected-material', ProjectedMaterialBehavior);
//# sourceMappingURL=ProjectedMaterialBehavior.js.map<|MERGE_RESOLUTION|>--- conflicted
+++ resolved
@@ -294,19 +294,13 @@
                     }
                     this.#associatedProjectors = projectors; // trigger
                 });
-<<<<<<< HEAD
-                const associatedProjectors = createArrayMemo(() => this.__associatedProjectors);
+                const associatedProjectors = createArrayMemo(() => this.#associatedProjectors);
                 // For now we use only the first projector. No support for multiple projectors yet.
                 const projector = createMemo(() => associatedProjectors()[0]);
                 const projectorSrc = createMemo(() => projector()?.src ?? '');
                 this._handleTexture(projectorSrc, (mat, tex) => (mat.texture = tex || new Texture()), mat => !!mat.texture, () => { }, true);
                 createEffect(() => {
                     const tex = projector();
-=======
-                this._handleTexture(() => this.#associatedProjectors[0]?.src ?? '', (mat, tex) => (mat.texture = tex || new Texture()), mat => !!mat.texture, () => { }, true);
-                createEffect(() => {
-                    const tex = this.#associatedProjectors[0];
->>>>>>> 64303f70
                     if (!tex)
                         return;
                     createEffect(() => {
@@ -316,11 +310,7 @@
                     });
                 });
                 createEffect(() => {
-<<<<<<< HEAD
                     const tex = projector();
-=======
-                    const tex = this.#associatedProjectors[0];
->>>>>>> 64303f70
                     if (!tex)
                         return;
                     // if the camera changes
@@ -349,11 +339,7 @@
                     });
                 });
                 createEffect(() => {
-<<<<<<< HEAD
                     const tex = projector();
-=======
-                    const tex = this.#associatedProjectors[0];
->>>>>>> 64303f70
                     if (!tex)
                         return;
                     createEffect(() => {
@@ -370,11 +356,7 @@
                     mat.project(three, false);
                 });
                 createEffect(() => {
-<<<<<<< HEAD
                     const tex = projector();
-=======
-                    const tex = this.#associatedProjectors[0];
->>>>>>> 64303f70
                     if (!tex)
                         return;
                     createEffect(() => {
