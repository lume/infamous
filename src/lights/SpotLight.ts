import {numberAttribute, element, stringAttribute, type ElementAttributes} from '@lume/element'
import {SpotLight as ThreeSpotLight} from 'three/src/lights/SpotLight.js'
import {SpotLightHelper} from 'three/src/helpers/SpotLightHelper.js'
import {CameraHelper} from 'three/src/helpers/CameraHelper.js'
import {Object3D} from 'three/src/core/Object3D.js'
import {createEffect, onCleanup} from 'solid-js'
import {PointLight, type PointLightAttributes} from './PointLight.js'
import {autoDefineElements} from '../LumeConfig.js'
import {Element3D, toRadians} from '../core/index.js'
import {upwardRoots} from '../utils/upwardRoots.js'

export type SpotLightAttributes = PointLightAttributes

/**
 * @element lume-spot-light
 * @class SpotLight -
 *
 * Element: `<lume-spot-light>`
 *
 * This emits light from a single point in one direction along a cone shape that increases in size the further the light goes.
 *
 * This creates light that frays outward as it travels in a particular
 * direction, just like a real-life spot light, unlike a point light that emits
 * light in all directions.
 *
 * ## Example
 *
 * <live-code src="../../examples/spotlight.html"></live-code>
 *
 * @extends PointLight
 */
export
@element('lume-spot-light', autoDefineElements)
class SpotLight extends PointLight {
	/**
	 * @property {number} angle -
	 *
	 * `attribute`
	 *
	 * Default: `60`
	 *
	 * The angle of the cone shape in which light propagates. Should be no more
	 * than 90. This value affects the fov of the light's shadow camera
	 */
	@numberAttribute angle = 60

	/**
	 * @property {number} penumbra -
	 *
	 * `attribute`
	 *
	 * Default: `1`
	 *
	 * The value should be between 0 and 1.
	 *
	 * The percent of the spotlight cone that is attenuated due to a
	 * [penumbra](https://en.wikipedia.org/wiki/Umbra,_penumbra_and_antumbra#Penumbra).
	 * To give the edge of the spotlight's oval a soft fadein from the edge of
	 * the oval, increase this from 0. 1 means that the light fades in from the
	 * oval edge all the way to the center, 0.5 means the light is faded in at
	 * half way to the center, and 0 means that there is no fade in which gives
	 * the oval a sharp/crisp outline.
	 */
	@numberAttribute penumbra = 1

	// TODO color map, like an old-school projector. We need to further abstract
	// _handleTexture from the behaviors (f.e. make it a mixin so we can pull it
	// in here, or make a new material behavior just for this light).
	// @stringAttribute colorMap = ""

	#target: Array<Element3D> = []
	#rawTarget: string | Element3D | null | Array<Element3D | string> = ''
	#observer: MutationObserver | null = null

<<<<<<< HEAD
	// TODO Consolidate "selector ref" functionality in SpotLight,
	// ClipPlanesBehavior, ProjectedMaterialBehavior, etc
	// (https://github.com/lume/lume/issues/300).
	@stringAttribute
	get target(): Element3D | null {
=======
	// TODO Consolidate target selector functionality with similar clipPlanes
	// functionality in ClipPlanesBehavior.
	@stringAttribute get target(): Element3D | null {
>>>>>>> 64303f70
		return this.#target[0] ?? null
	}
	@stringAttribute set target(value: string | Element3D | null | Array<Element3D | string>) {
		this.#rawTarget = value

		let array: Array<Element3D | string> = []

		if (typeof value === 'string') {
			array.push(value.trim())
		} else if (Array.isArray(value)) {
			array = value
		} else if (typeof value === 'object') {
			if (value) array.push(value)
		} else {
			throw new TypeError('Invalid value for target')
		}

		this.#target = []

		for (const v of array) {
			if (typeof v !== 'string') {
				// TODO #279: This setter is non-reactive to v.scene, so it will
				// not update if the element becomes composed into a Lume scene.
				if (v instanceof Element3D && v.scene) this.#target.push(v)
				continue
			} else if (!v) {
				// skip empty strings, they cause an error with querySelectorAll
				continue
			}

			let root = this.getRootNode() as Document | ShadowRoot | null

			// TODO Should we not search up the composed tree, and stay only
			// in the current ShadowRoot?

			while (root) {
				const els = root.querySelectorAll(v)

				for (let i = 0, l = els.length; i < l; i += 1) {
					const el = els.item(i) as Element | null

					if (!el) continue

					// Find only planes participating in rendering (i.e. in the
					// composed tree, noting that .scene is null when not
					// composed)
					// TODO #279: This setter is non-reactive to el.scene, so it will
					// not update if the element becomes composed into a Lume scene.
					if (el instanceof Element3D && el.scene) this.#target.push(el)

					// TODO check the target is in the same scene
					// TODO We aren't observing el.scene, so if the element
					// becomes a particpant in the scene later nothing will
					// happen.
					// TODO If an element was not yet upgraded, it will not
					// be found here. We need to wait for upgrade.
					// TODO We need to also react to added/removed elements.
				}

				root = root instanceof ShadowRoot ? (root.host.getRootNode() as Document | ShadowRoot) : null
			}
		}
	}

	override updateWorldMatrices(traverse = true) {
		super.updateWorldMatrices(traverse)

		this.#helper?.update()
		this.#camHelper?.update()
	}

	#helper: SpotLightHelper | null = null
	#camHelper: CameraHelper | null = null

	override connectedCallback() {
		super.connectedCallback()

		this.createEffect(() => {
			if (!(this.scene && this.debug)) return

			const scene = this.scene

			this.#helper = new SpotLightHelper(this.three)
			scene.three.add(this.#helper)

			this.#camHelper = new CameraHelper(this.three.shadow.camera)
			scene.three.add(this.#camHelper)

			this.needsUpdate()

			onCleanup(() => {
				this.#helper!.dispose()
				scene.three.remove(this.#helper!)
				this.#helper = null

				this.#camHelper!.dispose()
				scene.three.remove(this.#camHelper!)
				this.#camHelper = null
			})
		})

		this.createEffect(() => {
			const light = this.three

			light.angle = toRadians(this.angle)
			light.penumbra = this.penumbra

			this.#helper?.update()

			this.needsUpdate()
		})

		// TODO consolidate selector observation with the one in ClipPlanes
		this.createEffect(() => {
			if (!this.scene) return

			// Trigger the setter again in case it returned early if there was
			// no scene. Depending on code load order, el.scene inside of set
			// clipPlanes might be null despite that it is a valid Lume element.
			// TODO #279: Instead of this hack, move away
			// from getters/setters, make all logic fully reactive to avoid
			// worrying about code execution order. https://github.com/lume/lume/issues/279
			this.target = this.#rawTarget

			this.#observer = new MutationObserver(() => {
				// TODO this could be more efficient if we check the added nodes directly, but for now we re-run the query logic.
				// This triggers the setter logic.
				this.target = this.#rawTarget
			})

			// TODO This queries in upward roots only. I think we want to also branch downward into sibling roots.
			for (const root of upwardRoots(this)) this.#observer.observe(root, {childList: true, subtree: true})

			createEffect(() => {
				const target = this.target

				if (target) this.three.target = target.three
				else this.three.target = new Object3D() // point at world origin

				this.needsUpdate()
			})

			onCleanup(() => {
				this.#observer?.disconnect()
				this.#observer = null
			})
		})
	}

	// @ts-expect-error FIXME probably better for spotlight not to extend from pointlight, make a common shared class if needed.
	override makeThreeObject3d() {
		return new ThreeSpotLight()
	}
}

declare module 'solid-js' {
	namespace JSX {
		interface IntrinsicElements {
			'lume-spot-light': ElementAttributes<SpotLight, SpotLightAttributes>
		}
	}
}

declare global {
	interface HTMLElementTagNameMap {
		'lume-spot-light': SpotLight
	}
}<|MERGE_RESOLUTION|>--- conflicted
+++ resolved
@@ -72,17 +72,10 @@
 	#rawTarget: string | Element3D | null | Array<Element3D | string> = ''
 	#observer: MutationObserver | null = null
 
-<<<<<<< HEAD
 	// TODO Consolidate "selector ref" functionality in SpotLight,
 	// ClipPlanesBehavior, ProjectedMaterialBehavior, etc
 	// (https://github.com/lume/lume/issues/300).
-	@stringAttribute
-	get target(): Element3D | null {
-=======
-	// TODO Consolidate target selector functionality with similar clipPlanes
-	// functionality in ClipPlanesBehavior.
 	@stringAttribute get target(): Element3D | null {
->>>>>>> 64303f70
 		return this.#target[0] ?? null
 	}
 	@stringAttribute set target(value: string | Element3D | null | Array<Element3D | string>) {
