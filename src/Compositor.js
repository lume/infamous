var VirtualElement = require('famous-dom-renderers').VirtualElement;
var WebGLRenderer = require('famous-webgl-renderers').WebGLRenderer;

function Compositor() {
    this._contexts = {};
    this._outCommands = [];
    this._inCommands = [];

    this._renderers = [];
}

Compositor.CommandsToOutput = {
    CHANGE_TRANSFORM_ORIGIN: 'DOM',
    CHANGE_TRANSFORM: 'DOM',
    CHANGE_PROPERTY: 'DOM',
    CHANGE_CONTENT: 'DOM',
    ADD_EVENT_LISTENER: 'DOM',
    RECALL: 'DOM',
    GL_UNIFORMS: 'GL',
    GL_BUFFER_DATA: 'GL',
    GL_SET_GEOMETRY: 'GL',
    GL_CREATE_LIGHT: 'GL',
    GL_LIGHT_POSITION: 'GL',
    GL_LIGHT_COLOR: 'GL',
    MATERIAL_INPUT: 'GL',
    GL_CREATE_MESH: 'GL'
};

Compositor.prototype.sendEvent = function sendEvent(path, ev, payload) {
    this._outCommands.push('WITH', path, 'TRIGGER', ev, payload);
};


Compositor.prototype.handleWith = function handleWith (commands) {
    var path = commands.shift();
    var pathArr = path.split('/');
    var context = this.getOrSetContext(pathArr.shift());
    var pointer = context;
    var index = pathArr.shift();
    var parent = context.DOM;
    while (pathArr.length) {
        if (!pointer[index]) pointer[index] = {};
        pointer = pointer[index];
        if (pointer.DOM) parent = pointer.DOM;
        index = pathArr.shift();
    }
    if (!pointer[index]) pointer[index] = {};
    pointer = pointer[index];
    var commandOutput = Compositor.CommandsToOutput[commands[0]];

    switch (commandOutput) {
        case 'DOM':
            var element = parent.getOrSetElement(path, index);
            element.receive(commands);
            pointer.DOM = element;
            break;

        case 'GL':
            if (!context.GL) {
                var webglrenderer = new WebGLRenderer(context.DOM);
                context.GL = webglrenderer;
                this._renderers.push(webglrenderer);
            }
            context.GL.receive(path, commands);
            break;
    }
};

Compositor.prototype.getOrSetContext = function getOrSetContext(selector) {
    if (this._contexts[selector]) return this._contexts[selector];
    var result = {
        DOM: new VirtualElement(document.querySelector(selector), selector, this)
    };
    result.DOM.setMatrix(1, 0, 0, 0, 0, 1, 0, 0, 0, 0, 1, 0, 0, 0, 0, 1);
    this._contexts[selector] = result;
    return result;
};

Compositor.prototype.giveSizeFor = function giveSizeFor(commands) {
    var selector = commands.shift();
    var size = this.getOrSetContext(selector).DOM._getSize();
    var report = {
        size: size
    };
<<<<<<< HEAD
    this.sendResize(selector, report);
    var _this = this;
    if (selector === 'body')
        window.onresize = function () {
            _this.sendResize(selector, {
                size: _this.getOrSetContext(selector).DOM._getSize()
            });
        };
    return this;
};

Compositor.prototype.sendResize = function sendResize (selector, report) {
    this._outCommands.push(WITH, selector, TRIGGER, RESIZE, report);
    return this;
=======
    this._outCommands.push('WITH', selector, 'TRIGGER', 'resize', report);
>>>>>>> d67829d5
};

Compositor.prototype.drawCommands = function drawCommands() {
    var commands = this._inCommands;
    var command;

    while (commands.length) {
        command = commands.shift();
        switch (command) {
            case 'WITH':
                this.handleWith(commands);
                break;
            case 'NEED_SIZE_FOR':
                this.giveSizeFor(commands);
                break;
        }
    }

    for (var i = 0; i < this._renderers.length; i++) {
        this._renderers[i].draw();
    }

    return this._outCommands;
};

Compositor.prototype.receiveCommands = function receiveCommands(commands) {
    var len = commands.length;
    for (var i = 0; i < len; i++) {
        this._inCommands.push(commands[i]);
    }
};

Compositor.prototype.clearCommands = function clearCommands() {
    this._outCommands.length = 0;
};

module.exports = Compositor;<|MERGE_RESOLUTION|>--- conflicted
+++ resolved
@@ -82,7 +82,6 @@
     var report = {
         size: size
     };
-<<<<<<< HEAD
     this.sendResize(selector, report);
     var _this = this;
     if (selector === 'body')
@@ -95,11 +94,8 @@
 };
 
 Compositor.prototype.sendResize = function sendResize (selector, report) {
-    this._outCommands.push(WITH, selector, TRIGGER, RESIZE, report);
+    this._outCommands.push('WITH', selector, 'TRIGGER', 'resize', report);
     return this;
-=======
-    this._outCommands.push('WITH', selector, 'TRIGGER', 'resize', report);
->>>>>>> d67829d5
 };
 
 Compositor.prototype.drawCommands = function drawCommands() {
