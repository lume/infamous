<<<<<<< HEAD
export * from '@lume/element'
export * from 'solid-js'
export {default as html} from 'solid-js/html'
export {render} from 'solid-js/web'
=======
export {
	$DEVCOMP,
	$PROXY,
	$TRACK,
	ErrorBoundary,
	For,
	Index,
	Match,
	Show,
	type SplitProps,
	Suspense,
	SuspenseList,
	Switch,
	batch,
	children,
	createComputed,
	createContext,
	createEffect,
	createMemo,
	createResource,
	createRoot,
	createSelector,
	createSignal,
	getListener,
	getOwner,
	indexArray,
	mapArray,
	mergeProps,
	on,
	onCleanup,
	onError,
	onMount,
	runWithOwner,
	splitProps,
	startTransition,
	untrack,
	useContext,
	useTransition,
} from 'solid-js'
export {render} from 'solid-js/web'
export {default as html} from 'solid-js/html'

import {Class, Mixin} from 'lowclass'
export {Class, Mixin}

export * from '@lume/element'
>>>>>>> b1209086

export * from './behaviors/index.js'
export * from './cameras/index.js'
export * from './core/index.js'
export * from './examples/index.js'
export * from './interaction/index.js'
export * from './layouts/index.js'
export * from './lights/index.js'
export * from './math/index.js'
export * from './meshes/index.js'
export * from './models/index.js'
export * from './renderers/index.js'
export * from './textures/index.js'
export * from './utils/index.js'
export * from './xyz-values/index.js'

export * from './defineElements.js'

export const version = '0.3.0-alpha.30'<|MERGE_RESOLUTION|>--- conflicted
+++ resolved
@@ -1,9 +1,3 @@
-<<<<<<< HEAD
-export * from '@lume/element'
-export * from 'solid-js'
-export {default as html} from 'solid-js/html'
-export {render} from 'solid-js/web'
-=======
 export {
 	$DEVCOMP,
 	$PROXY,
@@ -46,11 +40,7 @@
 export {render} from 'solid-js/web'
 export {default as html} from 'solid-js/html'
 
-import {Class, Mixin} from 'lowclass'
-export {Class, Mixin}
-
 export * from '@lume/element'
->>>>>>> b1209086
 
 export * from './behaviors/index.js'
 export * from './cameras/index.js'
