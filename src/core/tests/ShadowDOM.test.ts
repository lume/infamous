--- conflicted
+++ resolved
@@ -1,9 +1,5 @@
 import html from 'solid-js/html'
-<<<<<<< HEAD
-import {defineElements} from '../../index.js'
-=======
 import '../../index.js'
->>>>>>> b1209086
 import {hasShadow} from '../CompositionTracker.js'
 import type {Element3D} from '../Element3D.js'
 import type {Scene} from '../Scene.js'
