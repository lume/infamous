// TODO the interaction in here can be separated into a DragFling class, then
// this class can apply DragFling to X and Y rotations. We can use DragFling for
// implementing a scrollable area.

import {onCleanup} from 'solid-js'
import html from 'solid-js/html'
import {signal, syncSignals} from 'classy-solid'
import {element, numberAttribute, booleanAttribute, type ElementAttributes} from '@lume/element'
import {autoDefineElements} from '../LumeConfig.js'
import {Element3D, type Element3DAttributes} from '../core/Element3D.js'
import {FlingRotation, ScrollFling, PinchFling} from '../interaction/index.js'
import {defaultScenePerspective} from '../constants.js'
import type {PerspectiveCamera} from './PerspectiveCamera.js'

export type CameraRigAttributes =
	| Element3DAttributes
	| 'verticalAngle'
	| 'minVerticalAngle'
	| 'maxVerticalAngle'
	| 'horizontalAngle'
	| 'minHorizontalAngle'
	| 'maxHorizontalAngle'
	| 'distance'
	| 'minDistance'
	| 'maxDistance'
	| 'active'
	| 'dollySpeed'
	| 'interactive'
<<<<<<< HEAD
	| 'rotationSpeed'
	| 'dynamicDolly'
	| 'dynamicRotation'
=======
	| 'dollyEpsilon'
	| 'dollyScrollLerp'
	| 'dollyPinchSlowdown'
	| 'rotationEpsilon'
	| 'rotationSlowdown'
>>>>>>> d6bf8fcf
	| 'initialPolarAngle' // deprecated
	| 'minPolarAngle' // deprecated
	| 'maxPolarAngle' // deprecated
	| 'initialDistance' // deprecated

// TODO allow overriding the camera props, and make the default camera overridable via <slot>

/**
 * @class CameraRig
 *
 * Element: `<lume-camera-rig>`
 *
 * The [`<lume-camera-rig>`](./CameraRig) element is much like a real-life
 * camera rig that contains a camera on it: it has controls to allow the user to
 * rotate and dolly the camera around in physical space more easily, in a
 * particular and specific. In the following example, try draging to rotate,
 * scrolling to zoom:
 *
 * <live-code id="example"></live-code>
 *
 * ## Slots
 *
 * - default (no name): Allows children of the camera rig to render as children
 * of the camera rig, like with elements that don't have a ShadowDOM.
 * - `camera-child`: Allows children of the camera rig to render relative to the
 * camera rig's underlying camera.
 */
export
@element('lume-camera-rig', autoDefineElements)
class CameraRig extends Element3D {
	/**
	 * @property {true} hasShadow
	 *
	 * *override* *readonly*
	 *
	 * This is `true` because this element has a `ShadowRoot` with the mentioned
	 * [`slots`](#slots).
	 */
	override readonly hasShadow: true = true

	/**
	 * @property {number} verticalAngle
	 *
	 * *attribute*
	 *
	 * Default: `0`
	 *
	 * The vertical angle of the camera (rotation around a horizontal axis). When the user drags up or
	 * down, the camera will move up and down as it rotates around the center.
	 * The camera is always looking at the center.
	 */
	@numberAttribute verticalAngle = 0

	/**
	 * @deprecated initialPolarAngle has been renamed to verticalAngle.
	 * @property {number} initialPolarAngle
	 *
	 * *deprecated*: initialPolarAngle has been renamed to verticalAngle.
	 */
	@numberAttribute
	get initialPolarAngle() {
		return this.verticalAngle
	}
	set initialPolarAngle(value) {
		this.verticalAngle = value
	}

	/**
	 * @property {number} minVerticalAngle
	 *
	 * *attribute*
	 *
	 * Default: `-90`
	 *
	 * The lowest angle that the camera will rotate vertically.
	 */
	@numberAttribute minVerticalAngle = -90

	/**
	 * @deprecated minPolarAngle has been renamed to minVerticalAngle.
	 * @property {number} minPolarAngle
	 *
	 * *deprecated*: minPolarAngle has been renamed to minVerticalAngle.
	 */
	@numberAttribute
	get minPolarAngle() {
		return this.minVerticalAngle
	}
	set minPolarAngle(value) {
		this.minVerticalAngle = value
	}

	/**
	 * @property {number} maxVerticalAngle
	 *
	 * *attribute*
	 *
	 * Default: `90`
	 *
	 * The highest angle that the camera will rotate vertically.
	 *
	 * <live-code id="verticalExample"></live-code>
	 *
	 * <script>
	 *   example.content = cameraRigExample
	 *   verticalExample.content = cameraRigVerticalRotationExample
	 * </script>
	 */
	@numberAttribute maxVerticalAngle = 90

	/**
	 * @deprecated maxPolarAngle has been renamed to maxVerticalAngle.
	 * @property {number} maxPolarAngle
	 *
	 * *deprecated*: maxPolarAngle has been renamed to maxVerticalAngle.
	 */
	@numberAttribute
	get maxPolarAngle() {
		return this.maxVerticalAngle
	}
	set maxPolarAngle(value) {
		this.maxVerticalAngle = value
	}

	/**
	 * @property {number} horizontalAngle
	 *
	 * *attribute*
	 *
	 * Default: `0`
	 *
	 * The horizontal angle of the camera (rotation around a vertical axis). When the user drags left or
	 * right, the camera will move left or right as it rotates around the center.
	 * The camera is always looking at the center.
	 */
	@numberAttribute horizontalAngle = 0

	/**
	 * @property {number} minHorizontalAngle
	 *
	 * *attribute*
	 *
	 * Default: `-Infinity`
	 *
	 * The smallest angle that the camera will be allowed to rotate to
	 * horizontally. The default of `-Infinity` means the camera will rotate
	 * laterally around the focus point indefinitely.
	 */
	@numberAttribute minHorizontalAngle = -Infinity

	/**
	 * @property {number} maxHorizontalAngle
	 *
	 * *attribute*
	 *
	 * Default: `Infinity`
	 *
	 * The largest angle that the camera will be allowed to rotate to
	 * horizontally. The default of `Infinity` means the camera will rotate
	 * laterally around the focus point indefinitely.
	 */
	@numberAttribute maxHorizontalAngle = Infinity

	/**
	 * @property {number} distance
	 *
	 * *attribute*
	 *
	 * Default: `-1`
	 *
	 * The distance that the camera will be away from the center point.
	 * When the performing a scroll gesture, the camera will zoom by moving
	 * towards or away from the center point (i.e. dollying).
	 *
	 * A value of `-1` means automatic distance based on the current scene's
	 * [`.perspective`](../core/Scene#perspective), matching the behavior of
	 * [CSS `perspective`](https://developer.mozilla.org/en-US/docs/Web/CSS/perspective).
	 */
	@numberAttribute distance = -1

	@signal __appliedDistance = defaultScenePerspective

	/**
	 * @deprecated initialDistance has been renamed to distance.
	 * @property {number} initialDistance
	 *
	 * *deprecated*: initialDistance has been renamed to distance.
	 */
	@numberAttribute
	get initialDistance() {
		return this.distance
	}
	set initialDistance(value) {
		this.distance = value
	}

	/**
	 * @property {number} minDistance
	 *
	 * *attribute*
	 *
	 * Default: `-1`
	 *
	 * The smallest distance (a non-zero value) the camera can get to the center point when zooming
	 * by scrolling.
	 *
	 * A value of `-1` means the value will automatically be half of whatever
	 * the [`.distance`](#distance) value is.
	 */
	@numberAttribute minDistance = -1

	@signal __appliedMinDistance = 200

	/**
	 * @property {number} maxDistance
	 *
	 * *attribute*
	 *
	 * Default: `-1`
	 *
	 * The largest distance (a non-zero value) the camera can get from the
	 * center point when zooming out by scrolling or with pinch gesture.
	 *
	 * A value of `-1` means the value will automatically be double of whatever
	 * the [`.distance`](#distance) value is.
	 */
	@numberAttribute maxDistance = -1

	@signal __appliedMaxDistance = 800

	/**
	 * @property {boolean} active
	 *
	 * *attribute*
	 *
	 * Default: `true`
	 *
	 * When `true`, the underlying camera is set to [`active`](./PerspectiveCamera#active).
	 */
	@booleanAttribute active = true

	/**
	 * @property {number} dollySpeed
	 *
	 * *attribute*
	 *
	 * Default: `1`
	 */
	@numberAttribute dollySpeed = 1

	/**
	 * @property {boolean} interactive
	 *
	 * *attribute*
	 *
	 * Default: `true`
	 *
	 * When `false`, user interaction (ability to zoom or rotate the camera) is
	 * disabled, but the camera rig can still be manipulated programmatically.
	 */
	@booleanAttribute interactive = true

	/**
<<<<<<< HEAD
	 * @property {number} rotationSpeed
	 *
	 * *attribute*
	 *
	 * Default: `1`
	 */
	@numberAttribute rotationSpeed = 1

	/**
	 * @property {boolean} dynamicDolly
	 *
	 * *attribute*
	 *
	 * Default: `false`
	 */
	@booleanAttribute dynamicDolly = false

	/**
	 * @property {boolean} dynamicRotation
	 *
	 * *attribute*
	 *
	 * Default: `false`
	 */
	@booleanAttribute dynamicRotation = false
=======
	 * @property {number} dollyEpsilon
	 *
	 * *attribute*
	 *
	 * Default: `0.01`
	 *
	 * The threshold for when to stop dolly smoothing animation (lerp). When the
	 * delta between actual dolly position and target dolly position is below
	 * this number, animation stops. Set this to a high value to prevent
	 * smoothing.
	 */
	@numberAttribute dollyEpsilon = 0.01

	/**
	 * @property {number} dollyScrollLerp
	 *
	 * *attribute*
	 *
	 * Default: `0.3`
	 *
	 * The portion to lerp towards the dolly target position each frame after
	 * scrolling to dolly the camera. Between 0 and 1.
	 */
	@numberAttribute dollyScrollLerp = 0.3

	/**
	 * @property {number} dollyPinchSlowdown
	 *
	 * *attribute*
	 *
	 * Default: `0.05`
	 *
	 * Portion of the dolly speed to remove each frame to slow down the dolly
	 * animation after pinching to dolly the camera, i.e. how much to lerp
	 * towards zero motion. Between 0 and 1.
	 */
	@numberAttribute dollyPinchSlowdown = 0.05

	/**
	 * @property {number} rotationEpsilon
	 *
	 * *attribute*
	 *
	 * Default: `0.01`
	 *
	 * The threshold for when to stop intertial rotation slowdown animation.
	 * When the current frame's change in rotation goes below this number,
	 * animation stops. Set this to a high value to prevent inertial slowdown.
	 */
	@numberAttribute rotationEpsilon = 0.01

	/**
	 * @property {number} rotationSlowdown
	 *
	 * *attribute*
	 *
	 * Default: `0.05`
	 *
	 * Portion of the rotational speed to remove each frame to slow down the
	 * rotation after dragging to rotate the camera, i.e. how much to lerp
	 * towards zero motion. Between 0 and 1.
	 */
	@numberAttribute rotationSlowdown = 0.05
>>>>>>> d6bf8fcf

	@signal threeCamera?: PerspectiveCamera

	/** @deprecated Use `.threeCamera` instead. */
	get cam() {
		return this.threeCamera
	}

	@signal rotationYTarget?: Element3D
	@signal rotationXTarget?: Element3D

	flingRotation = new FlingRotation()
	scrollFling = new ScrollFling()
	pinchFling = new PinchFling()

	get #derivedInputDistance() {
		return this.distance !== -1 ? this.distance : this.scene?.perspective ?? defaultScenePerspective
	}

	override connectedCallback() {
		super.connectedCallback()

		this.createEffect(() => {
			// We start interaction if we have a scene (we're in the composed
			// tree) and have the needed DOM nodes.
			if (!(this.scene && this.rotationYTarget && this.rotationXTarget && this.threeCamera)) return

			// TODO replace with @memo once that's out in classy-solid
			this.createEffect(() => {
				this.__appliedDistance = this.#derivedInputDistance
				this.__appliedMinDistance = this.minDistance !== -1 ? this.minDistance : this.#derivedInputDistance / 2
				this.__appliedMaxDistance = this.maxDistance !== -1 ? this.maxDistance : this.#derivedInputDistance * 2
			})

			// We set position here instead of in the template, otherwise
			// pre-upgrade values from the template running before element
			// upgrade (due to how Solid templates using cloneNode making them
			// non-upgraded until connected) will override the initial
			// __appliedDistance value.
			this.createEffect(() => (this.threeCamera!.position.z = this.__appliedDistance))

			const {scrollFling, pinchFling, flingRotation} = this

			flingRotation.interactionInitiator = this.scene
			flingRotation.interactionContainer = this.scene
			flingRotation.rotationYTarget = this.rotationYTarget
			flingRotation.rotationXTarget = this.rotationXTarget
			scrollFling.target = this.scene
			pinchFling.target = this.scene

			// Sync __appliedDistance to scrollFling.y and vice versa
			syncSignals(
				() => this.__appliedDistance,
				(d: number) => (this.__appliedDistance = d),
				() => this.scrollFling!.y,
				(y: number) => (this.scrollFling!.y = y),
			)
			// Sync scrollFling.y to pinchFling.x and vice versa
			syncSignals(
				() => this.scrollFling.y,
				(y: number) => (this.scrollFling.y = y),
				() => this.pinchFling.x,
				(x: number) => (this.pinchFling.x = x),
			)

			this.createEffect(() => {
				flingRotation.minFlingRotationX = this.minVerticalAngle
				flingRotation.maxFlingRotationX = this.maxVerticalAngle
				flingRotation.minFlingRotationY = this.minHorizontalAngle
				flingRotation.maxFlingRotationY = this.maxHorizontalAngle
<<<<<<< HEAD
				flingRotation.factor = this.rotationSpeed
=======
				flingRotation.epsilon = this.rotationEpsilon
				flingRotation.slowdownAmount = this.rotationSlowdown
>>>>>>> d6bf8fcf

				scrollFling.minY = pinchFling.minX = this.__appliedMinDistance
				scrollFling.maxY = pinchFling.maxX = this.__appliedMaxDistance
				scrollFling.sensitivity = pinchFling.sensitivity = this.dollySpeed
				scrollFling.epsilon = pinchFling.epsilon = this.dollyEpsilon
				scrollFling.lerpAmount = this.dollyScrollLerp
				pinchFling.slowdownAmount = this.dollyPinchSlowdown
			})

			this.createEffect(() => {
				if (!this.dynamicDolly) return

				// Dolly speed when position is at minDistance
				const minDollySpeed = 0.001

				// Dolly speed when position is at maxDistance
				const maxDollySpeed = 2 * this.dollySpeed

				// Scroll sensitivity is linear between min/max dolly speed and min/max distance.
				const sens =
					((maxDollySpeed - minDollySpeed) / (this.maxDistance - this.minDistance)) *
						(this.threeCamera!.position.z - this.minDistance) +
					minDollySpeed

				scrollFling.sensitivity = sens < minDollySpeed ? minDollySpeed : sens
			})
			this.createEffect(() => {
				if (!this.dynamicRotation) return

				// This only depends on the size of the scene and the FOV of the camera. The only
				// issue is the camera's FOV is not reactive and is set by the scene at some point.
				// In the case where the camera's FOV is not set yet, use the scene's perspective.
				const perspective = this.threeCamera!.three.fov
					? this.scene!.calculatedSize.y / 2 / Math.tan((this.threeCamera!.three.fov * Math.PI) / 360)
					: this.scene!.perspective

				// Plane positioned at origin facing camera with width equal to `minDistance`.
				// `minDistance` is doubled because the expected `minDistance` should barely touch
				// the object, whose size would be double `minDistance`.
				const planeSize = (perspective * (this.minDistance * 2)) / this.threeCamera!.position.z

				const degreesPerPixel = 180 / planeSize

				// Counteract the FlingRotation's delta modifier to get exact angular movement.
				const sens = (1 / 0.15) * degreesPerPixel * this.rotationSpeed

				this.flingRotation.factor = sens <= 0 ? 1 : sens
			})

			this.createEffect(() => {
				if (this.interactive && !this.pinchFling?.interacting) flingRotation.start()
				else flingRotation.stop()
			})

			this.createEffect(() => {
				if (this.interactive) {
					scrollFling.start()
					pinchFling.start()
				} else {
					scrollFling.stop()
					pinchFling.stop()
				}
			})

			onCleanup(() => {
				this.flingRotation.stop()
				this.scrollFling.stop()
				this.pinchFling.stop()
			})
		})
	}

	override template = () => html`
		<lume-element3d
			id="cameraY"
			ref=${(el: Element3D) => (this.rotationYTarget = el)}
			size="1 1 1"
			size-mode="proportional proportional proportional"
			rotation=${() => [0, this.horizontalAngle, 0]}
		>
			<lume-element3d
				id="cameraX"
				ref=${(el: Element3D) => (this.rotationXTarget = el)}
				size="1 1 1"
				rotation=${() => [this.verticalAngle, 0, 0]}
				size-mode="proportional proportional proportional"
			>
				<slot
					name="camera"
					TODO="determine semantics for overriding the internal camera (this slot is not documented yet)"
				>
					<lume-perspective-camera
						ref=${(cam: PerspectiveCamera) => (this.threeCamera = cam)}
						id="camera-rig-perspective-camera"
						active=${() => this.active}
						comment="We don't set position here because it triggers the pre-upgrade handling due to the template running before perspective-camera is upgraded (due to Solid specifics) which causes the initial value to override the initial position calculated from scene.perspective."
						xposition=${() => [0, 0, this.__appliedDistance]}
						align-point="0.5 0.5 0.5"
						far="100000"
					>
						<slot name="camera-child"></slot>
					</lume-perspective-camera>
				</slot>
			</lume-element3d>
		</lume-element3d>

		<slot></slot>
	`
}

declare module 'solid-js' {
	namespace JSX {
		interface IntrinsicElements {
			'lume-camera-rig': ElementAttributes<CameraRig, CameraRigAttributes>
		}
	}
}

declare global {
	interface HTMLElementTagNameMap {
		'lume-camera-rig': CameraRig
	}
}<|MERGE_RESOLUTION|>--- conflicted
+++ resolved
@@ -26,17 +26,14 @@
 	| 'active'
 	| 'dollySpeed'
 	| 'interactive'
-<<<<<<< HEAD
 	| 'rotationSpeed'
 	| 'dynamicDolly'
 	| 'dynamicRotation'
-=======
 	| 'dollyEpsilon'
 	| 'dollyScrollLerp'
 	| 'dollyPinchSlowdown'
 	| 'rotationEpsilon'
 	| 'rotationSlowdown'
->>>>>>> d6bf8fcf
 	| 'initialPolarAngle' // deprecated
 	| 'minPolarAngle' // deprecated
 	| 'maxPolarAngle' // deprecated
@@ -300,12 +297,13 @@
 	@booleanAttribute interactive = true
 
 	/**
-<<<<<<< HEAD
 	 * @property {number} rotationSpeed
 	 *
 	 * *attribute*
 	 *
 	 * Default: `1`
+	 * 
+	 * 
 	 */
 	@numberAttribute rotationSpeed = 1
 
@@ -315,6 +313,8 @@
 	 * *attribute*
 	 *
 	 * Default: `false`
+	 * 
+	 * 
 	 */
 	@booleanAttribute dynamicDolly = false
 
@@ -326,7 +326,8 @@
 	 * Default: `false`
 	 */
 	@booleanAttribute dynamicRotation = false
-=======
+	 
+	/**
 	 * @property {number} dollyEpsilon
 	 *
 	 * *attribute*
@@ -390,7 +391,6 @@
 	 * towards zero motion. Between 0 and 1.
 	 */
 	@numberAttribute rotationSlowdown = 0.05
->>>>>>> d6bf8fcf
 
 	@signal threeCamera?: PerspectiveCamera
 
@@ -461,12 +461,9 @@
 				flingRotation.maxFlingRotationX = this.maxVerticalAngle
 				flingRotation.minFlingRotationY = this.minHorizontalAngle
 				flingRotation.maxFlingRotationY = this.maxHorizontalAngle
-<<<<<<< HEAD
 				flingRotation.factor = this.rotationSpeed
-=======
 				flingRotation.epsilon = this.rotationEpsilon
 				flingRotation.slowdownAmount = this.rotationSlowdown
->>>>>>> d6bf8fcf
 
 				scrollFling.minY = pinchFling.minX = this.__appliedMinDistance
 				scrollFling.maxY = pinchFling.maxX = this.__appliedMaxDistance
