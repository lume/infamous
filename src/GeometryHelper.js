--- conflicted
+++ resolved
@@ -294,13 +294,6 @@
     var uv = [];
 
     for(var i = 0; i < length; i++) {
-<<<<<<< HEAD
-        vertex = vertices.slice(i * 3, i * 3 + 3);
-        out.push(
-            this.getAzimuth(vertex) * 0.5 / Math.PI + 0.5,
-            this.getAltitude(vertex) / Math.PI + 0.5
-        );
-=======
         vertex = outputs[0].set(
             vertices[i * 3],
             vertices[i * 3 + 1],
@@ -313,7 +306,6 @@
         uv[1] = this.getAltitude(vertex) / Math.PI + 0.5;
 
         out.push.apply(out, uv);
->>>>>>> d7e47440
     }
 
     return out;
