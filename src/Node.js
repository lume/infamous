'use strict';

var Transform = require('./Transform');
var Size = require('./Size');

var TRANSFORM_PROCESSOR = new Transform();
var SIZE_PROCESSOR = new Size();

var IDENT = [
    1, 0, 0, 0,
    0, 1, 0, 0,
    0, 0, 1, 0,
    0, 0, 0, 1
];

var ONES = [1, 1, 1];
var QUAT = [0, 0, 0, 1];

/**
 * Nodes define hierarchy and geometrical transformations. They can be moved
 * (translated), scaled and rotated.
 * 
 * A Node is either mounted or unmounted. Unmounted nodes are detached from the
 * scene graph. Unmounted nodes have no parent node, while each mounted node has
 * exactly one parent. Nodes have an arbitary number of children, which can be
 * dynamically added using @{@link addChild}.
 *
 * Each Nodes have an arbitrary number of `components`. Those components can
 * send `draw` commands to the renderer or mutate the node itself, in which case
 * they define behavior in the most explicit way. Components that send `draw`
 * commands aare considered `renderables`. From the node's perspective, there is
 * no distinction between nodes that send draw commands and nodes that define
 * behavior.
 *
 * Because of the fact that Nodes themself are very unopinioted (they don't
 * "render" to anything), they are often being subclassed in order to add e.g.
 * components at initialization to them. Because of this flexibility, they might
 * as well have been called `Entities`.
 *
 * @example
 * // create three detached (unmounted) nodes
 * var parent = new Node();
 * var child1 = new Node();
 * var child2 = new Node();
 *
 * // build an unmounted subtree (parent is still detached)
 * parent.addChild(child1);
 * parent.addChild(child2);
 *
 * // mount parent by adding it to the context
 * var context = Famous.createContext("body");
 * context.addChild(parent);
 *
 * @class Node
 * @constructor
 */
function Node () {
    this._calculatedValues = {
        transform: new Float32Array(IDENT),
        size: new Float32Array(3)
    };

    this._requestingUpdate = false;
    this._inUpdate = false;

    this._updateQueue = [];
    this._nextUpdateQueue = [];

    this._freedComponentIndicies = [];
    this._components = [];

    this._freedChildIndicies = [];
    this._children = [];

    this._parent = null;
    this._globalUpdater = null;

    this.value = new Node.Spec();
}

Node.RELATIVE_SIZE = Size.RELATIVE;
Node.ABSOLUTE_SIZE = Size.ABSOLUTE;
Node.RENDER_SIZE = Size.RENDER;
Node.DEFAULT_SIZE = Size.DEFAULT;

/**
 * A Node spec holds the "data" associated with a Node.
 *
 * @property {String} location path to the node (e.g. "body/0/1")
 * @property {Object} showState
 * @property {Boolean} showState.mounted
 * @property {Boolean} showState.shown
 * @property {Number} showState.opacity
 * @property {Object} offsets
 * @property {Float32Array.<Number>} offsets.mountPoint
 * @property {Float32Array.<Number>} offsets.align
 * @property {Float32Array.<Number>} offsets.origin
 * @property {Object} vectors
 * @property {Float32Array.<Number>} vectors.position
 * @property {Float32Array.<Number>} vectors.rotation
 * @property {Float32Array.<Number>} vectors.scale
 * @property {Object} size
 * @property {Float32Array.<Number>} size.sizeMode
 * @property {Float32Array.<Number>} size.proportional
 * @property {Float32Array.<Number>} size.differential
 * @property {Float32Array.<Number>} size.absolute
 * @property {Float32Array.<Number>} size.render
 */
Node.Spec = function Spec () {
    this.location = null;
    this.showState = {
        mounted: false,
        shown: false,
        opacity: 1
    };
    this.offsets = {
        mountPoint: new Float32Array(3),
        align: new Float32Array(3),
        origin: new Float32Array(3)
    };
    this.vectors = {
        position: new Float32Array(3),
        rotation: new Float32Array(QUAT),
        scale: new Float32Array(ONES)
    };
    this.size = {
        sizeMode: new Float32Array([Size.RELATIVE, Size.RELATIVE, Size.RELATIVE]),
        proportional: new Float32Array(ONES),
        differential: new Float32Array(3),
        absolute: new Float32Array(3),
        render: new Float32Array(3)
    };
    this.UIEvents = [];
};

/**
 * @method getContext
 * @chainable
 *
 * @deprecated Node can be used directly instead!
 * @return {Node} this
 */
Node.prototype.getContext = function getContext () {
    console.warn(
        'Node#getContext is deprecated!\n' +
        'Nodes can be used directly!'
    );
    return this;
};

/**
 * @method getDispatch
 * @chainable
 *
 * @deprecated Node can be used directly instead!
 * @return {Node} this
 */
Node.prototype.getDispatch = function getDispatch () {
    console.warn(
        'Node#getDispatch is deprecated!\n' +
        'Component constructors accept a Node instead!' +
        'Use new Component(node) instead of new Component(node.getDispatch())!'
    );
    return this;
};

/**
 * @method getRenderProxy
 * @chainable
 *
 * @deprecated Node can be used directly instead!
 * @return {Node} this
 */
Node.prototype.getRenderProxy = function getRenderProxy () {
    console.warn(
        'Node#getRenderProxy is deprecated!\n' +
        'RenderProxy functionality has been merged into Node!'
    );
    return this;
};

/**
 * @method getRenderPath
 * @chainable
 *
 * @deprecated Use #getLocation()
 * @return {string} render path
 */
Node.prototype.getRenderPath = function getRenderPath () {
    console.warn(
        'Node#getRenderPath is deprecated!\n' +
        'Use Node#getLocation instead!'
    );
    return this.getLocation();
};

/**
 * @method addRenderable
 * @chainable
 *
 * @deprecated Use addComponent
 * @param {*} component component to be added
 * @return this
 */
Node.prototype.addRenderable = function addRenderable (component) {
    console.warn(
        'Node#addRenderable is deprecated!\n' +
        'use node.addComponent instead'
    );
    this.addComponent(component);
    return this;
};

/**
 * Determine the node's location in the scene graph hierarchy.
 * A location of `body/0/1` can be interpreted as the following scene graph
 * hierarchy (ignoring siblings of ancestors and additional child nodes):
 *
 * `Context:body` -> `Node:0` -> `Node:1`, where `Node:1` is the node the
 * `getLocation` method has been invoked on.
 *
 * @method getLocation
 * 
 * @return {String} location (path), e.g. `body/0/1`
 */
Node.prototype.getLocation = function getLocation () {
    return this.value.location;
};

/**
 * @alias getId
 */
Node.prototype.getId = Node.prototype.getLocation;

/**
 * Dispatches the event on the node by recursively traversing the scene graph
 * upwards.
 *
 * @method emit
 * 
 * @param  {String} event   Event type.
 * @param  {Object} payload Event object to be dispatched.
 */
Node.prototype.emit = function emit (event, payload) {
    var p = this.getParent();
    // the context is its own ancestor
    while (p !== (p = p.getParent()));
    p.getDispatch().dispatch(event, payload);
    return this;
};

// THIS WILL BE DEPRICATED
Node.prototype.sendDrawCommand = function sendDrawCommand (message) {
    this._globalUpdater.message(message);
    return this;
};

/**
 * Recursively serializes the Node, including all previously added components.
 *
 * @method getValue
 * 
 * @return {Object}     Serialized representation of the node, including
 *                      components.
 */
Node.prototype.getValue = function getValue () {
    var numberOfChildren = this._children.length;
    var numberOfComponents = this._components.length;
    var i = 0;

    var value = {
        location: this.value.location,
        spec: this.value,
        components: new Array(numberOfComponents),
        children: new Array(numberOfChildren)
    };

    for (; i < numberOfChildren ; i++)
        value.children[i] = this._children[i].getValue();

    for (i = 0 ; i < numberOfComponents ; i++)
        if (this._components[i].getValue)
            value.components[i] = this._components[i].getValue();

    return value;
};

/**
 * Similar to @{@link getValue}, but returns the actual "computed" value. E.g.
 * a proportional size of 0.5 might resolve into a "computed" size of 200px
 * (assuming the parent has a width of 400px).
 *
 * @method getComputedValue
 * 
 * @return {Object}     Serialized representation of the node, including
 *                      children, excluding components.
 */
Node.prototype.getComputedValue = function getComputedValue () {
    var numberOfChildren = this._children.length;

    var value = {
        location: this.value.location,
        computedValues: this._calculatedValues,
        children: new Array(numberOfChildren)
    };

    for (var i = 0 ; i < numberOfChildren ; i++)
        value.children[i] = this._children[i].getComputedValue();

    return value;
};

/**
 * Retrieves all children of the current node.
 *
 * @method getChildren
 * 
 * @return {Array.<Node>}   An array of children.
 */
Node.prototype.getChildren = function getChildren () {
    return this._children;
};

/**
 * Retrieves the parent of the current node. Unmounted nodes do not have a
 * parent node.
 *
 * @method getParent
 * 
 * @return {Node}       Parent node.
 */
Node.prototype.getParent = function getParent () {
    return this._parent;
};

/**
 * Schedules the @{@link update} function of the node to be invoked on the next
 * frame (if no update during this frame has been scheduled already).
 * If the node is currently being updated (which means one of the requesters
 * invoked requestsUpdate while being updated itself), an update will be
 * scheduled on the next frame.
 *
 * @method requestUpdate
 * 
 * @param  {Object} requester   If the requester has an `onUpdate` method, it
 *                              will be invoked during the next update phase of
 *                              the node.
 */
Node.prototype.requestUpdate = function requestUpdate (requester) {
    if (this._inUpdate) return this.requestUpdateOnNextTick(requester);
    this._updateQueue.push(requester);
    if (!this._requestingUpdate) this._requestUpdate();
    return this;
};

/**
 * Schedules an update on the next tick. Similarily to @{@link requestUpdate},
 * `requestUpdateOnNextTick` schedules the node's `onUpdate` function to be
 * invoked on the frame after the next invocation on the node's onUpdate function.
 *
 * @method requestUpdateOnNextTick
 * 
 * @param  {Object} requester   If the requester has an `onUpdate` method, it
 *                              will be invoked during the next update phase of
 *                              the node.
 */
Node.prototype.requestUpdateOnNextTick = function requestUpdateOnNextTick (requester) {
    this._nextUpdateQueue.push(requester);
    return this;
};

/**
 * If the context has been created using @{@link Famous.createContext}, the
 * @{@link Famous} singleton will be the global updater.
 *
 * @method getUpdater
 * 
 * @return {Object} The global updater.
 */
Node.prototype.getUpdater = function getUpdater () {
    return this._globalUpdater;
};

/**
 * Checks if the node is mounted. Unmounted nodes are detached from the scene
 * graph.
 *
 * @method isMounted
 * 
 * @return {Boolean}    Boolean indicating weather the node is mounted or not.
 */
Node.prototype.isMounted = function isMounted () {
    return this.value.showState.mounted;
};

/**
 * Checks if the node is visible ("shown").
 *
 * @method isShown
 * 
 * @return {Boolean}    Boolean indicating weather the node is visible
 *                      ("shown") or not.
 */
Node.prototype.isShown = function isShown () {
    return this.value.showState.shown;
};

/**
 * Determines the node's relative opacity.
 * The opacity needs to be within [0, 1], where 0 indicates a completely
 * transparent, therefore invisible node, whereas an opacity of 1 means the
 * node is completely solid.
 *
 * @method getOpacity
 * 
 * @return {Number}         Relative opacity of the node.
 */
Node.prototype.getOpacity = function getOpacity () {
    return this.value.showState.opacity;
};

/**
 * Determines the node's previously set mount point.
 * 
 * @method getMountPoint
 * 
 * @return {Float32Array}   An array representing the mount point.
 */
Node.prototype.getMountPoint = function getMountPoint () {
    return this.value.offsets.mountPoint;
};

/**
 * Determines the node's previously set align.
 * 
 * @method getAlign
 * 
 * @return {Float32Array}   An array representing the align.
 */
Node.prototype.getAlign = function getAlign () {
    return this.value.offsets.align;
};

/**
 * Determines the node's previously set origin.
 * 
 * @method getOrigin
 * 
 * @return {Float32Array}   An array representing the origin.
 */
Node.prototype.getOrigin = function getOrigin () {
    return this.value.offsets.origin;
};

/**
 * Determines the node's previously set position.
 *
 * @method getPosition
 * 
 * @return {Float32Array}   An array representing the position.
 */
Node.prototype.getPosition = function getPosition () {
    return this.value.vectors.position;
};

Node.prototype.getRotation = function getRotation () {
    return this.value.vectors.rotation;
};

Node.prototype.getScale = function getScale () {
    return this.value.vectors.scale;
};

Node.prototype.getSizeMode = function getSizeMode () {
    return this.value.size.sizeMode;
};

Node.prototype.getProportionalSize = function getProportionalSize () {
    return this.value.size.proportional;
};

Node.prototype.getDifferentialSize = function getDifferentialSize () {
    return this.value.size.differential;
};

Node.prototype.getAbsoluteSize = function getAbsoluteSize () {
    return this.value.size.absolute;
};

Node.prototype.getRenderSize = function getRenderSize () {
    return this.value.size.render;
};

Node.prototype.getSize = function getSize () {
    return this._calculatedValues.size;
};

Node.prototype.getTransform = function getTransform () {
    return this._calculatedValues.transform;
};

Node.prototype.getUIEvents = function getUIEvents () {
    return this.value.UIEvents;
};

Node.prototype.addChild = function addChild (child) {
    var index = child ? this._children.indexOf(child) : -1;
    child = child ? child : new Node();

    if (index === -1) {
        index = this._freedChildIndicies.length ? this._freedChildIndicies.pop() : this._children.length;
        this._children[index] = child;

        if (this.isMounted() && child.onMount) {
            var myId = this.getId();
            var childId = myId + '/' + index;
            child.onMount(this, childId);
        }

    }

    return child;
};

Node.prototype.removeChild = function removeChild (child) {
    var index = this._children.indexOf(child);
    var added = index !== -1;
    if (added) {
        this._freedChildIndicies.push(index);

        if (this.isMounted() && child.onDismount)
            child.onDismount();

        this._children[index] = null;
    }
    return added;
};

/**
 * Each component can only be added once per node.
 *
 * @method addComponent
 * 
 * @param {Object} component    An component to be added.
 */
Node.prototype.addComponent = function addComponent (component) {
    var index = this._components.indexOf(component);
    if (index === -1) {
        index = this._freedComponentIndicies.length ? this._freedComponentIndicies.pop() : this._components.length;
        this._components[index] = component;

        if (this.isMounted() && component.onMount)
            component.onMount(this, index);

        if (this.isShown() && component.onShow)
            component.onShow();
    }

    return index;
};

/**
 * Removes a previously via @{@link addComponent} added component.
 *
 * @method removeComponent
 * 
 * @param  {Object} component   An component that has previously been added
 *                              using @{@link addComponent}.
 */
Node.prototype.removeComponent = function removeComponent (component) {
    var index = this._components.indexOf(component);
    if (index !== -1) {
        this._freedComponentIndicies.push(index);
        if (this.isShown() && component.onHide)
            component.onHide();

        if (this.isMounted() && component.onDismount)
            component.onDismount();

        this._components[index] = null;
    }
    return component;
};

Node.prototype.addUIEvent = function addUIEvent (eventName) {
    var UIEvents = this.getUIEvents();
    var components = this._components;
    var component;

    var added = UIEvents.indexOf(eventName) !== -1;
    if (!added) {
        UIEvents.push(eventName);
        for (var i = 0, len = components.length ; i < len ; i++) {
            component = components[i];
            if (component.onAddUIEvent) component.onAddUIEvent(eventName);
        }
    }
    return added;
};

Node.prototype._requestUpdate = function _requestUpdate (force) {
    if (force || (!this._requestingUpdate && this._globalUpdater)) {
        this._globalUpdater.requestUpdate(this);
        this._requestingUpdate = true;
    }
};

Node.prototype._vecOptionalSet = function _vecOptionalSet (vec, index, val) {
    if (val != null && vec[index] !== val) {
        vec[index] = val;
        if (!this._requestingUpdate) this._requestUpdate();
        return true;
    }
    return false;
};

Node.prototype.show = function show () {
    var i = 0;
    var items = this._components;
    var len = items.length;
    var item;

    this.value.showState.shown = true;

    for (; i < len ; i++) {
        item = items[i];
        if (item && item.onShow) item.onShow();
    }

    i = 0;
    items = this._children;
    len = items.length;

    for (; i < len ; i++) {
        item = items[i];
        if (item && item.onParentShow) item.onParentShow();
    }
    return this;
};

Node.prototype.hide = function hide () {
    var i = 0;
    var items = this._components;
    var len = items.length;
    var item;

    this.value.showState.shown = false;

    for (; i < len ; i++) {
        item = items[i];
        if (item && item.onHide) item.onHide();
    }

    i = 0;
    items = this._children;
    len = items.length;

    for (; i < len ; i++) {
        item = items[i];
        if (item && item.onParentHide) item.onParentHide();
    }
    return this;
};

Node.prototype.setAlign = function setAlign (x, y, z) {
    var vec3 = this.value.offsets.align;
    var propogate = false;

    propogate = this._vecOptionalSet(vec3, 0, x) || propogate;
    propogate = this._vecOptionalSet(vec3, 1, y) || propogate;
    propogate = this._vecOptionalSet(vec3, 2, z) || propogate;

    if (propogate) {
        var i = 0;
        var list = this._components;
        var len = list.length;
        var item;
        x = vec3[0];
        y = vec3[1];
        z = vec3[2];
        for (; i < len ; i++) {
            item = list[i];
            if (item && item.onAlignChange) item.onAlignChange(x, y, z);
        }
    }
    return this;
};

Node.prototype.setMountPoint = function setMountPoint (x, y, z) {
    var vec3 = this.value.offsets.mountPoint;
    var propogate = false;

    propogate = this._vecOptionalSet(vec3, 0, x) || propogate;
    propogate = this._vecOptionalSet(vec3, 1, y) || propogate;
    propogate = this._vecOptionalSet(vec3, 2, z) || propogate;

    if (propogate) {
        var i = 0;
        var list = this._components;
        var len = list.length;
        var item;
        x = vec3[0];
        y = vec3[1];
        z = vec3[2];
        for (; i < len ; i++) {
            item = list[i];
            if (item && item.onMountPointChange) item.onMountPointChange(x, y, z);
        }
    }
    return this;
};

Node.prototype.setOrigin = function setOrigin (x, y, z) {
    var vec3 = this.value.offsets.origin;
    var propogate = false;

    propogate = this._vecOptionalSet(vec3, 0, x) || propogate;
    propogate = this._vecOptionalSet(vec3, 1, y) || propogate;
    propogate = this._vecOptionalSet(vec3, 2, z) || propogate;

    if (propogate) {
        var i = 0;
        var list = this._components;
        var len = list.length;
        var item;
        x = vec3[0];
        y = vec3[1];
        z = vec3[2];
        for (; i < len ; i++) {
            item = list[i];
            if (item && item.onOriginChange) item.onOriginChange(x, y, z);
        }
    }
    return this;
};


Node.prototype.setPosition = function setPosition (x, y, z) {
    var vec3 = this.value.vectors.position;
    var propogate = false;

    propogate = this._vecOptionalSet(vec3, 0, x) || propogate;
    propogate = this._vecOptionalSet(vec3, 1, y) || propogate;
    propogate = this._vecOptionalSet(vec3, 2, z) || propogate;

    if (propogate) {
        var i = 0;
        var list = this._components;
        var len = list.length;
        var item;
        x = vec3[0];
        y = vec3[1];
        z = vec3[2];
        for (; i < len ; i++) {
            item = list[i];
            if (item && item.onPositionChange) item.onPositionChange(x, y, z);
        }
    }
    return this;
};

Node.prototype.setRotation = function setRotation (x, y, z, w) {
    var quat = this.value.vectors.rotation;
    var propogate = false;
    var qx, qy, qz, qw;

    if (w != null) {
        qx = x;
        qy = y;
        qz = z;
        qw = w;
    }
    else {
        var hx = x * 0.5;
        var hy = y * 0.5;
        var hz = z * 0.5;

        var sx = Math.sin(hx);
        var sy = Math.sin(hy);
        var sz = Math.sin(hz);
        var cx = Math.cos(hx);
        var cy = Math.cos(hy);
        var cz = Math.cos(hz);

        var sysz = sy * sz;
        var cysz = cy * sz;
        var sycz = sy * cz;
        var cycz = cy * cz;

        qx = sx * cycz + cx * sysz;
        qy = cx * sycz - sx * cysz;
        qz = cx * cysz + sx * sycz;
        qw = cx * cycz - sx * sysz;
    }

    propogate = this._vecOptionalSet(quat, 0, qx) || propogate;
    propogate = this._vecOptionalSet(quat, 1, qy) || propogate;
    propogate = this._vecOptionalSet(quat, 2, qz) || propogate;
    propogate = this._vecOptionalSet(quat, 3, qw) || propogate;

    if (propogate) {
        var i = 0;
        var list = this._components;
        var len = list.length;
        var item;
        x = quat[0];
        y = quat[1];
        z = quat[2];
        w = quat[3];
        for (; i < len ; i++) {
            item = list[i];
            if (item && item.onRotationChange) item.onRotationChange(x, y, z, w);
        }
    }
    return this;
};

Node.prototype.setScale = function setScale (x, y, z) {
    var vec3 = this.value.vectors.scale;
    var propogate = false;

    propogate = this._vecOptionalSet(vec3, 0, x) || propogate;
    propogate = this._vecOptionalSet(vec3, 1, y) || propogate;
    propogate = this._vecOptionalSet(vec3, 2, z) || propogate;

    if (propogate) {
        var i = 0;
        var list = this._components;
        var len = list.length;
        var item;
        x = vec3[0];
        y = vec3[1];
        z = vec3[2];
        for (; i < len ; i++) {
            item = list[i];
            if (item && item.onScaleChange) item.onScaleChange(x, y, z);
        }
    }
    return this;
};

Node.prototype.setOpacity = function setOpacity (val) {
    if (val != this.value.showState.opacity) {
        this.value.showState.opacity = val;
        if (!this._requestingUpdate) this._requestUpdate();

        var i = 0;
        var list = this._components;
        var len = list.length;
        var item;
        for (; i < len ; i++) {
            item = list[i];
            if (item && item.onOpacityChange) item.onOpacityChange(val);
        }
    }
    return this;
};

/**
 * Sets the size mode being used for determining the nodes final width, height
 * and depth.
 * Size modes are a way to define the way the node's size is being calculated.
 * Size modes are enums set on the @{@link Size} constructor (and aliased on
 * the Node).
 *
 * @example
 * node.setSizeMode(Node.RELATIVE_SIZE, Node.ABSOLUTE_SIZE, Node.ABSOLUTE_SIZE);
 * // Instead of null, any proporional height or depth can be passed in, since
 * // it would be ignored in any case.
 * node.setProportionalSize(0.5, null, null);
 * node.setAbsoluteSize(null, 100, 200);
 *
 * @method setSizeMode
 * 
 * @param {SizeMode} x    The size mode being used for determining the size in
 *                        x direction ("width").
 * @param {SizeMode} y    The size mode being used for determining the size in
 *                        y direction ("height").
 * @param {SizeMode} z    The size mode being used for determining the size in
 *                        z direction ("depth").
 */
Node.prototype.setSizeMode = function setSizeMode (x, y, z) {
    var vec3 = this.value.size.sizeMode;
    var propogate = false;

    propogate = this._vecOptionalSet(vec3, 0, x) || propogate;
    propogate = this._vecOptionalSet(vec3, 1, y) || propogate;
    propogate = this._vecOptionalSet(vec3, 2, z) || propogate;

    if (propogate) {
        var i = 0;
        var list = this._components;
        var len = list.length;
        var item;
        x = vec3[0];
        y = vec3[1];
        z = vec3[2];
        for (; i < len ; i++) {
            item = list[i];
            if (item && item.onSizeModeChange) item.onSizeModeChange(x, y, z);
        }
    }
    return this;
};

/**
 * A proportional size defines the node's dimensions relative to its parents
 * final size.
 * Proportional sizes need to be within the range of [0, 1].
 *
 * @method setProportionalSize
 * 
 * @param {Number} x    x-Size in pixels ("width").
 * @param {Number} y    y-Size in pixels ("height").
 * @param {Number} z    z-Size in pixels ("depth").
 */
Node.prototype.setProportionalSize = function setProportionalSize (x, y, z) {
    var vec3 = this.value.size.proportional;
    var propogate = false;

    propogate = this._vecOptionalSet(vec3, 0, x) || propogate;
    propogate = this._vecOptionalSet(vec3, 1, y) || propogate;
    propogate = this._vecOptionalSet(vec3, 2, z) || propogate;

    if (propogate) {
        var i = 0;
        var list = this._components;
        var len = list.length;
        var item;
        x = vec3[0];
        y = vec3[1];
        z = vec3[2];
        for (; i < len ; i++) {
            item = list[i];
            if (item && item.onProportionalSizeChange) item.onProportionalSizeChange(x, y, z);
        }
    }
    return this;
};

/**
 * Differential sizing can be used to add or subtract an absolute size from a
 * otherwise proportionally sized node.
 * E.g. a differential width of `-10` and a proportional width of `0.5` is
 * being interpreted as setting the node's size to 50% of its parent's width
 * *minus* 10 pixels.
 *
 * @method setDifferentialSize
 * 
 * @param {Number} x    x-Size to be added to the relatively sized node in
 *                      pixels ("width").
 * @param {Number} y    y-Size to be added to the relatively sized node in
 *                      pixels ("height").
 * @param {Number} z    z-Size to be added to the relatively sized node in
 *                      pixels ("depth").
 */
Node.prototype.setDifferentialSize = function setDifferentialSize (x, y, z) {
    var vec3 = this.value.size.differential;
    var propogate = false;

    propogate = this._vecOptionalSet(vec3, 0, x) || propogate;
    propogate = this._vecOptionalSet(vec3, 1, y) || propogate;
    propogate = this._vecOptionalSet(vec3, 2, z) || propogate;

    if (propogate) {
        var i = 0;
        var list = this._components;
        var len = list.length;
        var item;
        x = vec3[0];
        y = vec3[1];
        z = vec3[2];
        for (; i < len ; i++) {
            item = list[i];
            if (item && item.onDifferentialSizeChange) item.onDifferentialSizeChange(x, y, z);
        }
    }
    return this;
};

/**
 * Sets the nodes size in pixels, independent of its parent.
 *
 * @method setAbsoluteSize
 * 
 * @param {Number} x    x-Size in pixels ("width").
 * @param {Number} y    y-Size in pixels ("height").
 * @param {Number} z    z-Size in pixels ("depth").
 */
Node.prototype.setAbsoluteSize = function setAbsoluteSize (x, y, z) {
    var vec3 = this.value.size.absolute;
    var propogate = false;

    propogate = this._vecOptionalSet(vec3, 0, x) || propogate;
    propogate = this._vecOptionalSet(vec3, 1, y) || propogate;
    propogate = this._vecOptionalSet(vec3, 2, z) || propogate;

    if (propogate) {
        var i = 0;
        var list = this._components;
        var len = list.length;
        var item;
        x = vec3[0];
        y = vec3[1];
        z = vec3[2];
        for (; i < len ; i++) {
            item = list[i];
            if (item && item.onAbsoluteSizeChange) item.onAbsoluteSizeChange(x, y, z);
        }
    }
    return this;
};

Node.prototype._transformChanged = function _transformChanged (transform) {
    var i = 0;
    var items = this._components;
    var len = items.length;
    var item;

    for (; i < len ; i++) {
        item = items[i];
        if (item && item.onTransformChange) item.onTransformChange(transform);
    }

    i = 0;
    items = this._children;
    len = items.length;

    for (; i < len ; i++) {
        item = items[i];
        if (item && item.onParentTransformChange) item.onParentTransformChange(transform);
    }
};

Node.prototype._sizeChanged = function _sizeChanged (size) {
    var i = 0;
    var items = this._components;
    var len = items.length;
    var item;

    for (; i < len ; i++) {
        item = items[i];
        if (item && item.onSizeChange) item.onSizeChange(size);
    }

    i = 0;
    items = this._children;
    len = items.length;

    for (; i < len ; i++) {
        item = items[i];
        if (item && item.onParentSizeChange) item.onParentSizeChange(size);
    }
};

// DEPRICATE
Node.prototype.getFrame = function getFrame () {
    return this._globalUpdater.getFrame();
};

/**
 * Enters the node's update phase while updating its own spec and updating its components.
 *
 * @method update
 * 
 * @param  {Number} time    high-resolution timstamp, usually retrieved using
 *                          requestAnimationFrame
 */
Node.prototype.update = function update (time){
    this._inUpdate = true;
    var nextQueue = this._nextUpdateQueue;
    var queue = this._updateQueue;
    var item;

    while (nextQueue.length) queue.unshift(nextQueue.pop());

    while (queue.length) {
        item = this._components[queue.shift()];
        if (item && item.onUpdate) item.onUpdate(time);
    }

    var mySize = this.getSize();
    var myTransform = this.getTransform();
    var parent = this.getParent();
    var parentSize = parent.getSize();
    var parentTransform = parent.getTransform();
    var sizeChanged = SIZE_PROCESSOR.fromSpecWithParent(parentSize, this.value, mySize);

    var transformChanged = TRANSFORM_PROCESSOR.fromSpecWithParent(parentTransform, this.value, mySize, parentSize, myTransform);
    if (transformChanged) this._transformChanged(myTransform);
    if (sizeChanged) this._sizeChanged(mySize);

    this._inUpdate = false;
    this._requestingUpdate = false;

    if (this._nextUpdateQueue.length) {
        this._globalUpdater.requestUpdateOnNextTick(this);
        this._requestingUpdate = true;
    }
<<<<<<< HEAD
    if (!this.isMounted()) {
        // last update
        this._parent = null;
        this.value.location = null;
        this._globalUpdater = null;
    }
=======
    return this;
>>>>>>> 888ebe5b
};

/**
 * Mounts the node and therefore its subtree by setting it as a child of the
 * passed in parent.
 *
 * @method mount
 * 
 * @param  {Node} parent    parent node
 * @param  {String} myId    path to node (e.g. `body/0/1`)
 */
Node.prototype.mount = function mount (parent, myId) {
    if (this.isMounted()) return;
    var i = 0;
    var list = this._components;
    var len = list.length;
    var item;

    this._parent = parent;
    this._globalUpdater = parent.getUpdater();
    this.value.location = myId;
    this.value.showState.mounted = true;

    for (; i < len ; i++) {
        item = list[i];
        if (item.onMount) item.onMount(this, i);
    }

    i = 0;
    list = this._children;
    len = list.length;
    for (; i < len ; i++) {
        item = list[i];
        if (item.onParentMount) item.onParentMount(this, myId, i);
    }

    if (this._requestingUpdate) this._requestUpdate(true);
    return this;
};

/**
 * Dismounts (detaches) the node from the scene graph by removing it as a
 * child of its parent.
 *
 * @method dismount
 */
Node.prototype.dismount = function dismount () {
    if (!this.isMounted()) return;
    var i = 0;
    var list = this._components;
    var len = list.length;
    var item;

    this.value.showState.mounted = false;

    this._parent.removeChild(this);

    for (; i < len ; i++) {
        item = list[i];
        if (item.onDismount) item.onDismount();
    }

    i = 0;
    list = this._children;
    len = list.length;
    for (; i < len ; i++) {
        item = list[i];
        if (item.onParentDismount) item.onParentDismount();
    }

    if (!this._requestingUpdate) this._requestUpdate();
<<<<<<< HEAD
=======
    this._globalUpdater = null;
    return this;
>>>>>>> 888ebe5b
};

/**
 * Function to be invoked by the parent as soon as the parent is
 * being mounted.
 *
 * @method onParentMount
 * 
 * @param  {Node} parent        The parent node.
 * @param  {String} parentId    The parent id (path to parent).
 * @param  {Number} index       Id the node should be mounted to.
 */
Node.prototype.onParentMount = function onParentMount (parent, parentId, index) {
    return this.mount(parent, parentId + '/' + index);
};

/**
 * Function to be invoked by the parent as soon as the parent is being
 * unmounted.
 *
 * @method onParentDismount
 */
Node.prototype.onParentDismount = function onParentDismount () {
    return this.dismount();
};

/**
 * Method to be called in order to dispatch an event to the node and all its
 * components. Note that this doesn't recurse the subtree.
 *
 * @method receive
 * 
 * @param  {String} type   The event type (e.g. "click").
 * @param  {Object} ev     The event payload object to be dispatched.
 */
Node.prototype.receive = function receive (type, ev) {
    var i = 0;
    var list = this._components;
    var len = list.length;
    var item;
    for (; i < len ; i++) {
        item = list[i];
        if (item && item.onReceive) item.onReceive(type, ev);
    }
    return this;
};


Node.prototype._requestUpdateWithoutArgs = function _requestUpdateWithoutArgs () {
    if (!this._requestingUpdate) this._requestUpdate();
};

Node.prototype.onUpdate = Node.prototype.update;

Node.prototype.onParentShow = Node.prototype.show;

Node.prototype.onParentHide = Node.prototype.hide;

Node.prototype.onParentTransformChange = Node.prototype._requestUpdateWithoutArgs;

Node.prototype.onParentSizeChange = Node.prototype._requestUpdateWithoutArgs;

Node.prototype.onShow = Node.prototype.show;

Node.prototype.onHide = Node.prototype.hide;

Node.prototype.onMount = Node.prototype.mount;

Node.prototype.onDismount = Node.prototype.dismount;

Node.prototype.onReceive = Node.prototype.receive;

module.exports = Node;<|MERGE_RESOLUTION|>--- conflicted
+++ resolved
@@ -1097,16 +1097,13 @@
         this._globalUpdater.requestUpdateOnNextTick(this);
         this._requestingUpdate = true;
     }
-<<<<<<< HEAD
     if (!this.isMounted()) {
         // last update
         this._parent = null;
         this.value.location = null;
         this._globalUpdater = null;
     }
-=======
-    return this;
->>>>>>> 888ebe5b
+    return this;
 };
 
 /**
@@ -1178,11 +1175,8 @@
     }
 
     if (!this._requestingUpdate) this._requestUpdate();
-<<<<<<< HEAD
-=======
     this._globalUpdater = null;
     return this;
->>>>>>> 888ebe5b
 };
 
 /**
