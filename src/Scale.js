--- conflicted
+++ resolved
@@ -29,11 +29,7 @@
 Scale.prototype = Object.create(Position.prototype);
 Scale.prototype.constructor = Scale;
 
-<<<<<<< HEAD
-Scale.prototype.update = function onUpdate() {
-=======
 Scale.prototype.update = function update() {
->>>>>>> 24db164b
     this._node.setScale(this._x.get(), this._y.get(), this._z.get());
     this._checkUpdate();
 };
