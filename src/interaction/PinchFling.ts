--- conflicted
+++ resolved
@@ -34,27 +34,13 @@
 
 	#task?: RenderTask
 
-<<<<<<< HEAD
-	#interacting = (() => {
-		const [get, set] = createSignal(false)
-		return {get, set}
-	})()
-=======
 	@signal accessor #interacting = false
->>>>>>> 64303f70
 
 	get interacting() {
 		return this.#interacting
 	}
 
-<<<<<<< HEAD
-	#isStarted = (() => {
-		const [get, set] = createSignal(false)
-		return {get, set}
-	})()
-=======
 	@signal accessor #isStarted = false
->>>>>>> 64303f70
 
 	get isStarted() {
 		return this.#isStarted
@@ -164,7 +150,7 @@
 				if (this.#task) Motor.removeRenderTask(this.#task)
 
 				this.#aborter.abort()
-				this.#interacting.set(false)
+				this.#interacting = false
 			})
 		})
 
