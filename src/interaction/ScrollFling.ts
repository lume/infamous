--- conflicted
+++ resolved
@@ -7,13 +7,8 @@
 
 export
 @reactive
-<<<<<<< HEAD
 class ScrollFling extends Settable(Effects) {
-	@signal private _x = 0
-=======
-class ScrollFling extends Effects {
 	@signal accessor #x = 0
->>>>>>> 64303f70
 
 	/**
 	 * During scroll, this value will change. It is a signal so that it can be
@@ -29,11 +24,7 @@
 		this.#x = val
 	}
 
-<<<<<<< HEAD
-	@signal private _y = 0
-=======
 	@signal accessor #y = 0
->>>>>>> 64303f70
 
 	/**
 	 * During scroll, this value will change. It is a signal so that it can be
@@ -79,14 +70,7 @@
 
 	#task?: RenderTask
 
-<<<<<<< HEAD
-	#isStarted = (() => {
-		const [get, set] = createSignal(false)
-		return {get, set}
-	})()
-=======
 	@signal accessor #isStarted = false
->>>>>>> 64303f70
 
 	get isStarted() {
 		return this.#isStarted
@@ -94,16 +78,6 @@
 
 	#aborter = new AbortController()
 
-<<<<<<< HEAD
-=======
-	constructor(options: Options = {}) {
-		super()
-		Object.assign(this, options)
-		this.#targetX = this.#x
-		this.#targetY = this.#y
-	}
-
->>>>>>> 64303f70
 	#onWheel = (event: WheelEvent) => {
 		this.hasInteracted = true
 
