--- conflicted
+++ resolved
@@ -59,11 +59,7 @@
  * @param {Boolean} value determining whether or not to manually calculate normals
  * @param {String} content of the server response
  */
-<<<<<<< HEAD
-function _onsuccess(url, options, text) {
-=======
 OBJLoader._onsuccess = function _onsuccess(url, options, text) {
->>>>>>> d7e47440
     var buffers = format.call(this, text, options || {});
     this.cached[url] = buffers;
 
@@ -274,10 +270,7 @@
         faceTexCoords
     );
 
-<<<<<<< HEAD
-=======
-
->>>>>>> d7e47440
+
     cached.vertices = flatten(cached.vertices);
     cached.normals = flatten(cached.normals);
     cached.texCoords = flatten(cached.texCoords);
@@ -291,13 +284,8 @@
 
     if (options.computeNormals) {
         cached.normals = GeometryHelper.computeNormals(
-<<<<<<< HEAD
-            cached.indices,
-            cached.vertices
-=======
             cached.vertices,
             cached.indices
->>>>>>> d7e47440
         );
     }
 
