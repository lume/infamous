import {observe, unobserve} from 'james-bond'

import type {Constructor} from 'lowclass'
import type {DecoratorArgs} from 'classy-solid/dist/decorators/types'

// We use this to enforce that the @receiver decorator is used on PropReceiver
// classes.
//
// We could've used a Symbol instead, which is simpler, but that causes the
// infamous "has or is using private name" errors due to declaration emit
// (https://github.com/microsoft/TypeScript/issues/35822)
const isPropReceiverClass: unique symbol = Symbol()

/**
 * @class PropReceiver
 *
 * `mixin`
 *
 * Forwards properties of a specified `observedObject` onto properties of
 * `this` object. The properties to be received from `observedObject` are those
 * listed in the `static receivedProperties` array, or the ones decorated with
 * `@receiver`.
 *
 * In particular, LUME uses this to forward properties of a behavior's host
 * element onto the behavior.
 *
 * Example:
 *
 * ```js
 * class SomeBehavior extends PropReceiver(BaseClass) {
 *   static receivedProperties = ['foo', 'bar']
 *   get observedObject() {
 *     return this.element
 *   }
 * }
 *
 * const behavior = new SomeBehavior()
 * const el = document.querySelector('.some-element-with-some-behavior')
 * el.foo = 123
 * console.log(behavior.foo) // 123
 * ```
 */
export function PropReceiver<T extends Constructor<PossiblyCustomElement>>(Base: T = Object as any) {
	// TODO Maybe this class should not depend on DOM (i.e. don't use methods
	// from PossibleCustomElement), and we can have a separate mixin for that.

	// TODO Use abstract with TS 4.2
	return class PropReceiver extends Base {
		static {
			// Make this unknown to the type system, otherwise we get errors with the mixin usage downstream. :(
			;(this as any)[isPropReceiverClass] = true
		}

		constructor(...args: any[]) {
			super(...args)
			this._propChangedCallback = this._propChangedCallback.bind(this)
		}

		override connectedCallback() {
<<<<<<< HEAD
			super.connectedCallback && super.connectedCallback()
=======
			super.connectedCallback?.()
			this.__forwardInitialProps()
>>>>>>> b1209086
			this.#observeProps()
		}

		override disconnectedCallback() {
			super.disconnectedCallback?.()
			this.#unobserveProps()
		}

		/**
		 * @abstract
		 * @property {object} observedObject
		 *
		 * `abstract` `protected` `readonly`
		 *
		 * A subclass should specify the object to observe by defining a `get observedObject` getter.
		 */
		get observedObject(): object {
			throw new TypeError(`
                The subclass using PropReceiver must define
                'observedObject' to specify the object from which props
                are received.
            `)
		}

		_propChangedCallback(propName: PropertyKey, value: any) {
			;(this as any)[propName] = value
		}

		#isObserving = false

		#observeProps() {
			if (this.#isObserving) return
			this.#isObserving = true

			const ctor = this.constructor as typeof PropReceiver

			// Make it unique, before we pass it to observe(), just in case.
			if (ctor.receivedProperties) ctor.receivedProperties = Array.from(new Set(ctor.receivedProperties))

			this.__forwardInitialProps()

			observe(this.observedObject, this.__forwardedProps(), this._propChangedCallback, {
				// inherited: true, // XXX the 'inherited' option doesn't work in this case. Why?
			})
		}

		#unobserveProps() {
			if (!this.#isObserving) return
			this.#isObserving = false

			unobserve(this.observedObject, this.__forwardedProps(), this._propChangedCallback)
		}

		/**
		 * @property {string[]} receivedProperties
		 *
		 * `static`
		 *
		 * An array of strings, the properties of observedObject to observe.
		 */
		static receivedProperties?: PropertyKey[]

<<<<<<< HEAD
		__forwardedProps(): PropertyKey[] {
			const ctor = this.constructor as typeof PropReceiver
			const props = ctor.receivedProperties || []
=======
		__forwardedProps(): (keyof this['observedObject'])[] {
			const ctor = this.constructor as typeof PropReceiver
			const props = (ctor.receivedProperties || []) as (keyof this['observedObject'])[]
>>>>>>> b1209086
			// @prod-prune
			if (!Array.isArray(props)) throw new TypeError('Expected static receivedProperties to be an array.')
			return props
		}

		__forwardInitialProps() {
			const observed = this.observedObject

			for (const prop of this.__forwardedProps()) {
				prop in observed && this._propChangedCallback(prop, (observed as any)[prop])
			}
		}
	}
}

export interface PossiblyCustomElement {
	connectedCallback?(): void
	disconnectedCallback?(): void
	adoptedCallback?(): void
	attributeChangedCallback?(name: string, oldVal: string | null, newVal: string | null): void
}

// CONTINUE Update signature with proper types, and destructure directly in the argument list after we update to latest TS 5.0.
export function receiver(...args: any[]): any {
	const [_, context] = args as DecoratorArgs
	const {kind, name} = context

	if (kind === 'field') {
		return function (this: object, initialValue: unknown) {
			trackSignalProperty(this, name)
			return initialValue
		}
	} else if (kind === 'getter' || kind === 'setter' || kind === 'accessor') {
		context.addInitializer!(function (this: object) {
			trackSignalProperty(this, name)
		})
	} else {
		throw new TypeError(
			'@receiver is for use only on class fields, getters/setters, and auto accessors. Also make sure your class extends from PropReceiver.',
		)
	}
}

function trackSignalProperty(obj: object, name: PropertyKey) {
	const ctor = obj.constructor as ReturnType<typeof PropReceiver>

	if (!(ctor as any)[isPropReceiverClass])
		throw new TypeError('@receiver must be used on a property of a class that extends PropReceiver')

	if (!ctor.hasOwnProperty('receivedProperties')) ctor.receivedProperties = [...(ctor.receivedProperties || [])]

	ctor.receivedProperties!.push(name)
}<|MERGE_RESOLUTION|>--- conflicted
+++ resolved
@@ -57,12 +57,7 @@
 		}
 
 		override connectedCallback() {
-<<<<<<< HEAD
-			super.connectedCallback && super.connectedCallback()
-=======
 			super.connectedCallback?.()
-			this.__forwardInitialProps()
->>>>>>> b1209086
 			this.#observeProps()
 		}
 
@@ -125,15 +120,9 @@
 		 */
 		static receivedProperties?: PropertyKey[]
 
-<<<<<<< HEAD
-		__forwardedProps(): PropertyKey[] {
-			const ctor = this.constructor as typeof PropReceiver
-			const props = ctor.receivedProperties || []
-=======
 		__forwardedProps(): (keyof this['observedObject'])[] {
 			const ctor = this.constructor as typeof PropReceiver
 			const props = (ctor.receivedProperties || []) as (keyof this['observedObject'])[]
->>>>>>> b1209086
 			// @prod-prune
 			if (!Array.isArray(props)) throw new TypeError('Expected static receivedProperties to be an array.')
 			return props
