// TODO material arrays are not handled. Any LUME elements have one material. If
// a user makes a subclass or provides a custom three object with a material
// array, we set properties onto each material, assuming they're all the same
// type. Perhaps we need an HTML syntax for multiple materials on an element.

import {untrack, onCleanup} from 'solid-js'
import {TextureLoader} from 'three/src/loaders/TextureLoader.js'
import {Color} from 'three/src/math/Color.js'
import {DoubleSide, FrontSide, BackSide, type Side, SRGBColorSpace} from 'three/src/constants.js'
import {Material} from 'three/src/materials/Material.js'
import {booleanAttribute, stringAttribute, numberAttribute} from '@lume/element'
import {behavior} from '../../Behavior.js'
import {receiver} from '../../PropReceiver.js'
import {GeometryOrMaterialBehavior} from '../GeometryOrMaterialBehavior.js'

import type {MeshComponentType} from '../MeshBehavior.js'
import type {Texture} from 'three'

export type MaterialBehaviorAttributes =
	| 'alphaTest'
	| 'colorWrite'
	| 'depthTest'
	| 'depthWrite'
	| 'dithering'
	| 'wireframe'
	| 'sidedness'
	| 'color'
	| 'materialOpacity'

/**
 * @class MaterialBehavior -
 *
 * Base class for material behaviors.
 *
 * @extends GeometryOrMaterialBehavior
 */
export {MaterialBehavior}
@behavior
class MaterialBehavior extends GeometryOrMaterialBehavior {
	type: MeshComponentType = 'material'

	/**
	 * @property {number} alphaTest -
	 *
	 * `attribute`
	 *
	 * Default: `0`
	 *
	 * Sets the alpha value to be used when running an alpha test. The material
	 * will not be rendered if the opacity is lower than this value.
	 */
	@numberAttribute @receiver alphaTest = 0

	// located in ClipPlanesBehavior instead
	// @booleanAttribute @receiver clipIntersection = false
	// @booleanAttribute @receiver clipShadows = true

	/**
	 * @property {boolean} colorWrite -
	 *
	 * `attribute`
	 *
	 * Default: `true`
	 *
	 * Whether to render the material's color. This can be used in conjunction
	 * with a mesh's renderOrder property to create invisible objects that
	 * occlude other objects.
	 */
	@booleanAttribute @receiver colorWrite = true

	// defines
	// depthFunc

	/**
	 * @property {boolean} depthTest -
	 *
	 * `attribute`
	 *
	 * Default: `true`
	 *
	 * Whether to have depth test enabled when rendering this material.
	 */
	@booleanAttribute @receiver depthTest = true

	/**
	 * @property {boolean} depthWrite -
	 *
	 * `attribute`
	 *
	 * Default: `true`
	 *
	 * Whether rendering this material has any effect on the depth buffer.
	 *
	 * When drawing 2D overlays it can be useful to disable the depth writing in
	 * order to layer several things together without creating z-index
	 * artifacts.
	 */
	@booleanAttribute @receiver depthWrite = true

	/**
	 * @property {boolean} dithering -
	 *
	 * `attribute`
	 *
	 * Default: `false`
	 *
	 * Whether to apply dithering to the color to remove the appearance of
	 * banding.
	 */
	@booleanAttribute @receiver dithering = false

	/**
	 * @property {boolean} fog -
	 *
	 * `attribute`
	 *
	 * Default: `true`
	 *
	 * Whether the material is affected by a [scene's fog](../../../core/Scene#fogMode).
	 */
	@booleanAttribute @receiver fog = true

	// TODO wireframe works with -geometry behaviors, but not with obj-model
	// because obj-model doesn't inherit from geometry. We should share common
	// props like wireframe...

	/**
	 * @property {boolean} wireframe -
	 *
	 * `attribute`
	 *
	 * Default: `false`
	 *
	 * Whether to render geometry as wireframe, i.e. outlines of polygons. The
	 * default of `false` renders geometries as smooth shaded.
	 */
	@booleanAttribute @receiver wireframe = false

	/**
	 * @property {'front' | 'back' | 'double'} sidedness -
	 *
	 * `attribute`
	 *
	 * Default: `"front"`
	 *
	 * Whether to render one side or the other, or both sides, of any polygons
	 * in the geometry. If the side that isn't rendered is facing towards the
	 * camera, the polygon will be invisible. Use "both" if you want the
	 * polygons to always be visible no matter which side faces the camera.
	 */
	@stringAttribute @receiver sidedness: 'front' | 'back' | 'double' = 'front'

	/**
	 * @property {number} materialOpacity -
	 *
	 * `attribute`
	 *
	 * Default: `1`
	 *
	 * Opacity of the material only.
	 *
	 * The value should be a number from 0 to 1, inclusive. 0 is fully transparent, and 1
	 * is fully opaque.
	 *
	 * This is in addition to an element's
	 * [`opacity`](../../../core/SharedAPI#opacity), both are multiplied
	 * together. As an example, if this material's element's `opacity` is `0.5`,
	 * and this material's `materialOpacity` is `0.5`, then the overall opacity
	 * of the material will be 0.25 when rendered.
	 *
	 * This modifies the material's opacity without affecting CSS rendering,
	 * whereas modifying an element's `opacity` affects CSS rendering including
	 * the element's children.
	 */
	@numberAttribute @receiver materialOpacity = 1

	#color = new Color('white')

	/**
	 * @property {string | number | Color} color -
	 *
	 * Default: `THREE.Color("white")`
	 *
	 * Color of the material.
	 *
	 * The property can be set with a CSS color value string (f.e. `"#ff6600"`
	 * or `rgb(20, 40, 50)`), a
	 * [`THREE.Color`](https://threejs.org/docs/index.html?q=material#api/en/math/Color),
	 * or a number representing the color in hex (f.e. `0xff6600`).
	 *
	 * The property always returns the color normalized to a
	 * [`THREE.Color`](https://threejs.org/docs/index.html?q=material#api/en/math/Color)
	 * object.
	 */
	@stringAttribute
	@receiver // CONTINUE default value
	get color(): Color {
		return this.#color
	}
	set color(val: string | number | Color) {
		val = val ?? ''
		if (typeof val === 'string') this.#color.set(val)
		else if (typeof val === 'number') this.#color.set(val)
		else this.#color = val
	}

	/**
	 * @property {} transparent -
	 *
	 * `reactive`
	 *
	 * Returns `true` when either the element's
	 * [`opacity`](../../../core/SharedAPI#opacity) or this material's
	 * [`materialOpacity`](#materialOpacity) are less than 1.
	 */
	get transparent(): boolean {
		if (this.element.opacity < 1 || this.materialOpacity < 1) return true
		else return false
	}

	override loadGL() {
		super.loadGL()

		this.createEffect(() => {
			const mat = this.meshComponent
			if (!mat) return

			mat.alphaTest = this.alphaTest
			mat.colorWrite = this.colorWrite
			mat.depthTest = this.depthTest
			mat.depthWrite = this.depthWrite
			mat.dithering = this.dithering
			this.element.needsUpdate()
		})

		// TODO Better taxonomy organization, no any types, to avoid the below
		// conditional checks.

		// Only some materials have wireframe.
		this.createEffect(() => {
			const mat = this.meshComponent
<<<<<<< HEAD
			if (!(mat && isWireframeMaterial(mat))) return
=======
			if (!(mat && 'wireframe' in mat)) return
>>>>>>> b1209086
			mat.wireframe = this.wireframe
			this.element.needsUpdate()
		})

		this.createEffect(() => {
			const mat = this.meshComponent
			if (!(mat && 'side' in mat)) return

			let side: Side

			switch (this.sidedness) {
				case 'front':
					side = FrontSide
					break
				case 'back':
					side = BackSide
					break
				case 'double':
					side = DoubleSide
					break
			}

			mat.side = side

			this.element.needsUpdate()
		})

		this.createEffect(() => {
			const mat = this.meshComponent
<<<<<<< HEAD
			if (!(mat && isColoredMaterial(mat))) return
=======
			if (!(mat && 'color' in mat)) return
>>>>>>> b1209086
			mat.color = this.color
			this.element.needsUpdate()
		})

		this.createEffect(() => {
			const mat = this.meshComponent
			if (!mat) return

			mat.opacity = this.element.opacity * this.materialOpacity
			mat.transparent = this.transparent

			this.element.needsUpdate()
		})
	}

	override _createComponent(): Material {
		return new Material()
	}

	_handleTexture(
		textureUrl: () => string,
		setTexture: (mat: NonNullable<this['meshComponent']>, t: Texture | null) => void,
		hasTexture: (mat: NonNullable<this['meshComponent']>) => boolean,
		onLoad?: () => void,
		isColor = false,
	) {
		this.createEffect(() => {
			const mat = this.meshComponent
			if (!mat) return

			const url = textureUrl() // this is a dependency of the effect

			if (url) {
				// TODO The default material color (if not specified) when
				// there's a texture should be white

				let cleaned = false

				// TODO onProgress and onError
				const texture = new TextureLoader().load(url, () => {
					if (cleaned) return

					// We only need to re-compile the shader when we first
					// enable the texture (from null).
					if (!hasTexture(mat!)) mat.needsUpdate = true

					setTexture(mat!, texture)

					this.element.needsUpdate()

					onLoad?.()
				})

				if (isColor) texture.colorSpace = SRGBColorSpace

				onCleanup(() => {
					cleaned = true
					texture.dispose()
				})
			} else {
				untrack(() => setTexture(mat!, null))
			}

			mat.needsUpdate = true // Three.js needs to update the material in the GPU
			this.element.needsUpdate() // LUME needs to re-render
		})
	}
}

function isColoredMaterial(mat: Material): mat is Material & {color: Color} {
	return 'color' in mat
}

function isWireframeMaterial(mat: Material): mat is Material & {wireframe: boolean} {
	return 'wireframe' in mat
}<|MERGE_RESOLUTION|>--- conflicted
+++ resolved
@@ -6,7 +6,7 @@
 import {untrack, onCleanup} from 'solid-js'
 import {TextureLoader} from 'three/src/loaders/TextureLoader.js'
 import {Color} from 'three/src/math/Color.js'
-import {DoubleSide, FrontSide, BackSide, type Side, SRGBColorSpace} from 'three/src/constants.js'
+import {DoubleSide, FrontSide, BackSide, type Side, type SRGBColorSpace} from 'three/src/constants.js'
 import {Material} from 'three/src/materials/Material.js'
 import {booleanAttribute, stringAttribute, numberAttribute} from '@lume/element'
 import {behavior} from '../../Behavior.js'
@@ -239,11 +239,7 @@
 		// Only some materials have wireframe.
 		this.createEffect(() => {
 			const mat = this.meshComponent
-<<<<<<< HEAD
 			if (!(mat && isWireframeMaterial(mat))) return
-=======
-			if (!(mat && 'wireframe' in mat)) return
->>>>>>> b1209086
 			mat.wireframe = this.wireframe
 			this.element.needsUpdate()
 		})
@@ -273,11 +269,7 @@
 
 		this.createEffect(() => {
 			const mat = this.meshComponent
-<<<<<<< HEAD
 			if (!(mat && isColoredMaterial(mat))) return
-=======
-			if (!(mat && 'color' in mat)) return
->>>>>>> b1209086
 			mat.color = this.color
 			this.element.needsUpdate()
 		})
