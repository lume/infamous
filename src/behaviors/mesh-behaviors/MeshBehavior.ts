--- conflicted
+++ resolved
@@ -15,18 +15,12 @@
  *
  * @extends RenderableBehavior
  */
-<<<<<<< HEAD
 export {MeshBehavior}
 @behavior
 abstract class MeshBehavior extends RenderableBehavior {
-	override requiredElementType(): (typeof Mesh | typeof Points | typeof InstancedMesh)[] {
-=======
-@reactive
-export abstract class MeshBehavior extends RenderableBehavior {
 	declare element: Mesh | Points | InstancedMesh | Line
 
 	override requiredElementType(): (typeof Mesh | typeof Points | typeof InstancedMesh | typeof Line)[] {
->>>>>>> b1209086
 		// At the moment, a "mesh" behavior can be used on Mesh, Points, or anything that has a geometry and a material.
 		// XXX An alternative to using arrays with multiple types is we could branch the class
 		// hierarchy to avoid arrays/unions.
