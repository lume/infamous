--- conflicted
+++ resolved
@@ -4,24 +4,15 @@
 import {createEffect, createMemo, onCleanup, untrack} from 'solid-js'
 import {Box3} from 'three/src/math/Box3.js'
 import {Vector3} from 'three/src/math/Vector3.js'
-<<<<<<< HEAD
 import type {Group} from 'three/src/objects/Group.js'
-import {disposeObjectTree} from '../../../utils/three.js'
-=======
 import {disposeObjectTree} from '../../../utils/three/dispose.js'
->>>>>>> c3cf5d04
 import {behavior} from '../../Behavior.js'
 import {receiver} from '../../PropReceiver.js'
 import {Events} from '../../../core/Events.js'
 import {ModelBehavior} from './ModelBehavior.js'
-<<<<<<< HEAD
 import {LoadEvent} from '../../../models/LoadEvent.js'
 import {FbxModel} from '../../../models/FbxModel.js'
 import {ErrorEvent, normalizeError} from '../../../models/ErrorEvent.js'
-=======
-
-import type {Group} from 'three/src/objects/Group.js'
->>>>>>> c3cf5d04
 
 export type FbxModelBehaviorAttributes = 'src' | 'centerGeometry'
 
@@ -50,8 +41,8 @@
 	@booleanAttribute @receiver centerGeometry = false
 
 	loader = new FBXLoader()
-<<<<<<< HEAD
 
+	/** @deprecated access `.threeModel` on the lume-fbx-model element instead. */
 	declare model?: Group
 
 	declare element: FbxModel
@@ -59,9 +50,6 @@
 	override requiredElementType() {
 		return [FbxModel]
 	}
-=======
-	declare model?: Group
->>>>>>> c3cf5d04
 
 	// This is incremented any time we need to cancel a pending load() (f.e. on
 	// src change, or on disconnect), so that the loader will ignore the
@@ -100,8 +88,6 @@
 		const version = this.#version
 
 		if (!src) return
-
-		this.isLoading = true
 
 		// In the following loader.load() callbacks, if __version doesn't
 		// match, it means this.src or this.dracoDecoder changed while
@@ -145,8 +131,6 @@
 		this.element.emit(Events.MODEL_LOAD, {format: 'fbx', model})
 		this.element.dispatchEvent(new LoadEvent())
 		this.element.needsUpdate()
-
-		this.isLoading = false
 	}
 }
 
