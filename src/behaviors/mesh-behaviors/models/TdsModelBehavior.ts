--- conflicted
+++ resolved
@@ -2,24 +2,15 @@
 import {stringAttribute} from '@lume/element'
 import {onCleanup} from 'solid-js'
 import {TDSLoader} from 'three/examples/jsm/loaders/TDSLoader.js'
-<<<<<<< HEAD
 import type {Group} from 'three/src/objects/Group.js'
-import {disposeObjectTree} from '../../../utils/three.js'
-=======
 import {disposeObjectTree} from '../../../utils/three/dispose.js'
->>>>>>> c3cf5d04
 import {behavior} from '../../Behavior.js'
 import {receiver} from '../../PropReceiver.js'
 import {Events} from '../../../core/Events.js'
 import {ModelBehavior} from './ModelBehavior.js'
-<<<<<<< HEAD
 import {LoadEvent} from '../../../models/LoadEvent.js'
 import {TdsModel} from '../../../models/TdsModel.js'
 import {ErrorEvent, normalizeError} from '../../../models/ErrorEvent.js'
-=======
-
-import type {Group} from 'three/src/objects/Group.js'
->>>>>>> c3cf5d04
 
 export type TdsModelBehaviorAttributes = 'src'
 
@@ -36,8 +27,8 @@
 	@stringAttribute @receiver src = ''
 
 	loader = new TDSLoader()
-<<<<<<< HEAD
 
+	/** @deprecated access `.threeModel` on the lume-3ds-model element instead. */
 	declare model?: Group
 
 	declare element: TdsModel
@@ -45,9 +36,6 @@
 	override requiredElementType() {
 		return [TdsModel]
 	}
-=======
-	declare model?: Group
->>>>>>> c3cf5d04
 
 	// This is incremented any time we need to cancel a pending load() (f.e. on
 	// src change, or on disconnect), so that the loader will ignore the
@@ -77,8 +65,6 @@
 		const version = this.#version
 
 		if (!src) return
-
-		this.isLoading = true
 
 		// In the following loader.load() callbacks, if __version doesn't
 		// match, it means this.src or this.dracoDecoder changed while
@@ -114,8 +100,6 @@
 		this.element.emit(Events.MODEL_LOAD, {format: '3ds', model})
 		this.element.dispatchEvent(new LoadEvent())
 		this.element.needsUpdate()
-
-		this.isLoading = false
 	}
 }
 
