--- conflicted
+++ resolved
@@ -1,10 +1,4 @@
-import '../defineElements.js'
-
-<<<<<<< HEAD
-defineElements()
-=======
-// import type {ElementWithBehaviors} from 'element-behaviors'
->>>>>>> b1209086
+import '../index.js'
 
 describe('DefaultBehaviors', () => {
 	// This test re-creates the same test as in element-behaviors, but ensures
