{
	"extends": "./node_modules/@lume/cli/config/ts.config.json",
	"compilerOptions": {
<<<<<<< HEAD
		// CONTINUE this is not working, see src/test.tsx
		"jsxImportSource": "solid-js", // TODO move to lume/cli
=======
		// legacy decorators until we switch to classy-solid and standard (non-legacy) decorators
		"experimentalDecorators": true,
>>>>>>> b1209086

		// Good practice: start with 'types' empty, then add types as needed. This
		// prevents unwanted global types from polluting our space by default.

		// TODO we need Jest `expect()` types. For now it is declared as (...a: any[]) => any in tests.
		// "types": ["jest"],

		// TODO make the following options default in lume/cli

		"noImplicitOverride": true // TODO move to lume/cli
		// "noUncheckedIndexedAccess": true // TODO enable, fix errors,
	},

	// TODO Ideally we don't want test API type defs showing up in source code,
	// but disabling this otherwise causes tests to be skipped (because lume
	// cli runs tests from the dist folder so we need to not exclude test
	// files so that they get built to dist)...
	// "exclude": ["./src/**/*.test.ts", "./src/**/*.test.tsx", "./src/**/*.test.common.ts", "./src/**/*.react-jsx.d.ts"]

	// ...so for now we do not exclude tests.
	"exclude": ["./src/**/*.react-jsx.d.ts"]
}<|MERGE_RESOLUTION|>--- conflicted
+++ resolved
@@ -1,13 +1,11 @@
 {
 	"extends": "./node_modules/@lume/cli/config/ts.config.json",
 	"compilerOptions": {
-<<<<<<< HEAD
 		// CONTINUE this is not working, see src/test.tsx
 		"jsxImportSource": "solid-js", // TODO move to lume/cli
-=======
+
 		// legacy decorators until we switch to classy-solid and standard (non-legacy) decorators
 		"experimentalDecorators": true,
->>>>>>> b1209086
 
 		// Good practice: start with 'types' empty, then add types as needed. This
 		// prevents unwanted global types from polluting our space by default.
